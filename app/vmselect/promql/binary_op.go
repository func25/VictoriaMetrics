package promql

import (
	"fmt"
	"math"
	"strings"

	"github.com/VictoriaMetrics/VictoriaMetrics/lib/logger"
	"github.com/VictoriaMetrics/VictoriaMetrics/lib/storage"
	"github.com/VictoriaMetrics/metricsql"
	"github.com/VictoriaMetrics/metricsql/binaryop"
)

var binaryOpFuncs = map[string]binaryOpFunc{
	"+": newBinaryOpArithFunc(binaryop.Plus),
	"-": newBinaryOpArithFunc(binaryop.Minus),
	"*": newBinaryOpArithFunc(binaryop.Mul),
	"/": newBinaryOpArithFunc(binaryop.Div),
	"%": newBinaryOpArithFunc(binaryop.Mod),
	"^": newBinaryOpArithFunc(binaryop.Pow),

	// See https://github.com/prometheus/prometheus/pull/9248
	"atan2": newBinaryOpArithFunc(binaryop.Atan2),

	// cmp ops
	"==": binaryOpEqFunc,
	"!=": binaryOpNeqFunc,
	">":  newBinaryOpCmpFunc(binaryop.Gt),
	"<":  newBinaryOpCmpFunc(binaryop.Lt),
	">=": newBinaryOpCmpFunc(binaryop.Gte),
	"<=": newBinaryOpCmpFunc(binaryop.Lte),

	// logical set ops
	"and":    binaryOpAnd,
	"or":     binaryOpOr,
	"unless": binaryOpUnless,

	// New ops
	"if":      binaryOpIf,
	"ifnot":   binaryOpIfnot,
	"default": binaryOpDefault,
}

func getBinaryOpFunc(op string) binaryOpFunc {
	op = strings.ToLower(op)
	return binaryOpFuncs[op]
}

type binaryOpFuncArg struct {
	be    *metricsql.BinaryOpExpr
	left  []*timeseries
	right []*timeseries
}

type binaryOpFunc func(bfa *binaryOpFuncArg) ([]*timeseries, error)

func binaryOpEqFunc(bfa *binaryOpFuncArg) ([]*timeseries, error) {
	if !isUnionFunc(bfa.be.Left) && !isUnionFunc(bfa.be.Right) {
		return binaryOpEqStdFunc(bfa)
	}

	// Special case for `q == (1,2,3)`
	left := bfa.left
	right := bfa.right
	if isUnionFunc(bfa.be.Left) {
		left, right = right, left
	}
	if len(left) == 0 || len(right) == 0 {
		return nil, nil
	}
	for _, tsLeft := range left {
		values := tsLeft.Values
		for j, v := range values {
			if !containsValueAt(right, v, j) {
				values[j] = nan
			}
		}
	}
	// Do not remove time series containing only NaNs, since then the `(foo op bar) default N`
	// won't work as expected if `(foo op bar)` results to NaN series.
	return left, nil
}

func binaryOpNeqFunc(bfa *binaryOpFuncArg) ([]*timeseries, error) {
	if !isUnionFunc(bfa.be.Left) && !isUnionFunc(bfa.be.Right) {
		return binaryOpNeqStdFunc(bfa)
	}

	// Special case for `q != (1,2,3)`
	left := bfa.left
	right := bfa.right
	if isUnionFunc(bfa.be.Left) {
		left, right = right, left
	}
	if len(left) == 0 {
		return nil, nil
	}
	if len(right) == 0 {
		return left, nil
	}
	for _, tsLeft := range left {
		values := tsLeft.Values
		for j, v := range values {
			if containsValueAt(right, v, j) {
				values[j] = nan
			}
		}
	}
	// Do not remove time series containing only NaNs, since then the `(foo op bar) default N`
	// won't work as expected if `(foo op bar)` results to NaN series.
	return left, nil
}

func isUnionFunc(e metricsql.Expr) bool {
	if fe, ok := e.(*metricsql.FuncExpr); ok && (fe.Name == "" || strings.EqualFold(fe.Name, "union")) {
		return true
	}
	return false
}

func containsValueAt(tss []*timeseries, v float64, idx int) bool {
	for _, ts := range tss {
		if ts.Values[idx] == v {
			return true
		}
	}
	return false
}

var (
	binaryOpEqStdFunc  = newBinaryOpCmpFunc(binaryop.Eq)
	binaryOpNeqStdFunc = newBinaryOpCmpFunc(binaryop.Neq)
)

func newBinaryOpCmpFunc(cf func(left, right float64) bool) binaryOpFunc {
	cfe := func(left, right float64, isBool bool) float64 {
		if !isBool {
			if cf(left, right) {
				return left
			}
			return nan
		}
		if math.IsNaN(left) {
			return nan
		}
		if cf(left, right) {
			return 1
		}
		return 0
	}
	return newBinaryOpFunc(cfe)
}

func newBinaryOpArithFunc(af func(left, right float64) float64) binaryOpFunc {
	afe := func(left, right float64, _ bool) float64 {
		return af(left, right)
	}
	return newBinaryOpFunc(afe)
}

func newBinaryOpFunc(bf func(left, right float64, isBool bool) float64) binaryOpFunc {
	return func(bfa *binaryOpFuncArg) ([]*timeseries, error) {
		left := bfa.left
		right := bfa.right
		op := bfa.be.Op
		switch true {
		case metricsql.IsBinaryOpCmp(op):
			// Do not remove empty series for comparison operations,
			// since this may lead to missing result.
		default:
			left = removeEmptySeries(left)
			right = removeEmptySeries(right)
		}
		if len(left) == 0 || len(right) == 0 {
			return nil, nil
		}
		left, right, dst, err := adjustBinaryOpTags(bfa.be, left, right)
		if err != nil {
			return nil, err
		}
		if len(left) != len(right) || len(left) != len(dst) {
			logger.Panicf("BUG: len(left) must match len(right) and len(dst); got %d vs %d vs %d", len(left), len(right), len(dst))
		}
		isBool := bfa.be.Bool
		for i, tsLeft := range left {
			leftValues := tsLeft.Values
			rightValues := right[i].Values
			dstValues := dst[i].Values
			if len(leftValues) != len(rightValues) || len(leftValues) != len(dstValues) {
				logger.Panicf("BUG: len(leftVaues) must match len(rightValues) and len(dstValues); got %d vs %d vs %d",
					len(leftValues), len(rightValues), len(dstValues))
			}
			for j, a := range leftValues {
				b := rightValues[j]
				dstValues[j] = bf(a, b, isBool)
			}
		}
		// Do not remove time series containing only NaNs, since then the `(foo op bar) default N`
		// won't work as expected if `(foo op bar)` results to NaN series.
		return dst, nil
	}
}

func adjustBinaryOpTags(be *metricsql.BinaryOpExpr, left, right []*timeseries) ([]*timeseries, []*timeseries, []*timeseries, error) {
	if len(be.GroupModifier.Op) == 0 && len(be.JoinModifier.Op) == 0 {
		if isScalar(left) {
			// Fast path: `scalar op vector`
			rvsLeft := make([]*timeseries, len(right))
			tsLeft := left[0]
			for i, tsRight := range right {
				resetMetricGroupIfRequired(be, tsRight)
				rvsLeft[i] = tsLeft
			}
			return rvsLeft, right, right, nil
		}
		if isScalar(right) {
			// Fast path: `vector op scalar`
			rvsRight := make([]*timeseries, len(left))
			tsRight := right[0]
			for i, tsLeft := range left {
				resetMetricGroupIfRequired(be, tsLeft)
				rvsRight[i] = tsRight
			}
			return left, rvsRight, left, nil
		}
	}

	// Slow path: `vector op vector` or `a op {on|ignoring} {group_left|group_right} b`
	var rvsLeft, rvsRight []*timeseries
	mLeft, mRight := createTimeseriesMapByTagSet(be, left, right)
	joinOp := strings.ToLower(be.JoinModifier.Op)
	groupOp := strings.ToLower(be.GroupModifier.Op)
	if len(groupOp) == 0 {
		groupOp = "ignoring"
	}
	groupTags := be.GroupModifier.Args
	if be.KeepMetricNames && groupOp == "on" {
		// Add __name__ to groupTags if metric name must be preserved.
		groupTags = append(groupTags[:len(groupTags):len(groupTags)], "__name__")
	}
	for k, tssLeft := range mLeft {
		tssRight := mRight[k]
		if len(tssRight) == 0 {
			continue
		}
		switch joinOp {
		case "group_left":
			var err error
			rvsLeft, rvsRight, err = groupJoin("right", be, rvsLeft, rvsRight, tssLeft, tssRight)
			if err != nil {
				return nil, nil, nil, err
			}
		case "group_right":
			var err error
			rvsRight, rvsLeft, err = groupJoin("left", be, rvsRight, rvsLeft, tssRight, tssLeft)
			if err != nil {
				return nil, nil, nil, err
			}
		case "":
			if err := ensureSingleTimeseries("left", be, tssLeft); err != nil {
				return nil, nil, nil, err
			}
			if err := ensureSingleTimeseries("right", be, tssRight); err != nil {
				return nil, nil, nil, err
			}
			tsLeft := tssLeft[0]
			resetMetricGroupIfRequired(be, tsLeft)
			switch groupOp {
			case "on":
				tsLeft.MetricName.RemoveTagsOn(groupTags)
			case "ignoring":
				tsLeft.MetricName.RemoveTagsIgnoring(groupTags)
			default:
				logger.Panicf("BUG: unexpected binary op modifier %q", groupOp)
			}
			rvsLeft = append(rvsLeft, tsLeft)
			rvsRight = append(rvsRight, tssRight[0])
		default:
			logger.Panicf("BUG: unexpected join modifier %q", joinOp)
		}
	}
	dst := rvsLeft
	if joinOp == "group_right" {
		dst = rvsRight
	}
	return rvsLeft, rvsRight, dst, nil
}

func ensureSingleTimeseries(side string, be *metricsql.BinaryOpExpr, tss []*timeseries) error {
	if len(tss) == 0 {
		logger.Panicf("BUG: tss must contain at least one value")
	}
	for len(tss) > 1 {
		if !mergeNonOverlappingTimeseries(tss[0], tss[len(tss)-1]) {
			return fmt.Errorf(`duplicate time series on the %s side of %s %s: %s and %s`, side, be.Op, be.GroupModifier.AppendString(nil),
				stringMetricTags(&tss[0].MetricName), stringMetricTags(&tss[len(tss)-1].MetricName))
		}
		tss = tss[:len(tss)-1]
	}
	return nil
}

func groupJoin(singleTimeseriesSide string, be *metricsql.BinaryOpExpr, rvsLeft, rvsRight, tssLeft, tssRight []*timeseries) ([]*timeseries, []*timeseries, error) {
	joinTags := be.JoinModifier.Args
	var skipTags []string
	if strings.EqualFold(be.GroupModifier.Op, "on") {
		skipTags = be.GroupModifier.Args
	}
	joinPrefix := ""
	if be.JoinModifierPrefix != nil {
		joinPrefix = be.JoinModifierPrefix.S
	}
	type tsPair struct {
		left  *timeseries
		right *timeseries
	}
	m := make(map[string]*tsPair)
	for _, tsLeft := range tssLeft {
		resetMetricGroupIfRequired(be, tsLeft)
		if len(tssRight) == 1 {
			// Easy case - right part contains only a single matching time series.
			tsLeft.MetricName.SetTags(joinTags, joinPrefix, skipTags, &tssRight[0].MetricName)
			rvsLeft = append(rvsLeft, tsLeft)
			rvsRight = append(rvsRight, tssRight[0])
			continue
		}

		// Hard case - right part contains multiple matching time series.
		// Verify it doesn't result in duplicate MetricName values after adding missing tags.
		for k := range m {
			delete(m, k)
		}
		bb := bbPool.Get()
		for _, tsRight := range tssRight {
			var tsCopy timeseries
			tsCopy.CopyFromShallowTimestamps(tsLeft)
			tsCopy.MetricName.SetTags(joinTags, joinPrefix, skipTags, &tsRight.MetricName)
			bb.B = marshalMetricNameSorted(bb.B[:0], &tsCopy.MetricName)
			pair, ok := m[string(bb.B)]
			if !ok {
				m[string(bb.B)] = &tsPair{
					left:  &tsCopy,
					right: tsRight,
				}
				continue
			}
			// Try merging pair.right with tsRight if they don't overlap.
			var tmp timeseries
			tmp.CopyFromShallowTimestamps(pair.right)
			if !mergeNonOverlappingTimeseries(&tmp, tsRight) {
				return nil, nil, fmt.Errorf("duplicate time series on the %s side of `%s %s %s`: %s and %s",
					singleTimeseriesSide, be.Op, be.GroupModifier.AppendString(nil), be.JoinModifier.AppendString(nil),
					stringMetricTags(&tmp.MetricName), stringMetricTags(&tsRight.MetricName))
			}
			pair.right = &tmp
		}
		bbPool.Put(bb)
		for _, pair := range m {
			rvsLeft = append(rvsLeft, pair.left)
			rvsRight = append(rvsRight, pair.right)
		}
	}
	return rvsLeft, rvsRight, nil
}

func mergeNonOverlappingTimeseries(dst, src *timeseries) bool {
	// Verify whether the time series can be merged.
	srcValues := src.Values
	dstValues := dst.Values
	overlaps := 0
	_ = dstValues[len(srcValues)-1]
	for i, v := range srcValues {
		if math.IsNaN(v) {
			continue
		}
		if !math.IsNaN(dstValues[i]) {
			overlaps++
		}
	}
	// Allow up to two overlapping datapoints, which can appear due to staleness algorithm,
	// which can add a few datapoints in the end of time series.
	if overlaps > 2 {
		return false
	}
	// Do not merge time series with too small number of datapoints.
	// This can be the case during evaluation of instant queries (alerting or recording rules).
	// See https://github.com/VictoriaMetrics/VictoriaMetrics/issues/1141
	if len(srcValues) <= 2 && len(dstValues) <= 2 {
		return false
	}
	// Time series can be merged. Merge them.
	for i, v := range srcValues {
		if math.IsNaN(v) {
			continue
		}
		dstValues[i] = v
	}
	return true
}

func resetMetricGroupIfRequired(be *metricsql.BinaryOpExpr, ts *timeseries) {
	if metricsql.IsBinaryOpCmp(be.Op) && !be.Bool {
		// Do not reset MetricGroup for non-boolean `compare` binary ops like Prometheus does.
		return
	}
	if be.KeepMetricNames {
		// Do not reset MetricGroup if it is explicitly requested via `a op b keep_metric_names`
		// See https://docs.victoriametrics.com/metricsql/#keep_metric_names
		return
	}

	ts.MetricName.ResetMetricGroup()
}

func binaryOpIf(bfa *binaryOpFuncArg) ([]*timeseries, error) {
	mLeft, mRight := createTimeseriesMapByTagSet(bfa.be, bfa.left, bfa.right)
	var rvs []*timeseries
	for k, tssLeft := range mLeft {
		tssRight := seriesByKey(mRight, k)
		if tssRight == nil {
			continue
		}
		tssLeft = addRightNaNsToLeft(tssLeft, tssRight)
		rvs = append(rvs, tssLeft...)
	}
	return rvs, nil
}

func binaryOpAnd(bfa *binaryOpFuncArg) ([]*timeseries, error) {
	mLeft, mRight := createTimeseriesMapByTagSet(bfa.be, bfa.left, bfa.right)
	var rvs []*timeseries
	for k, tssRight := range mRight {
		tssLeft := mLeft[k]
		if tssLeft == nil {
			continue
		}
		tssLeft = addRightNaNsToLeft(tssLeft, tssRight)
		rvs = append(rvs, tssLeft...)
	}
	return rvs, nil
}

func addRightNaNsToLeft(tssLeft, tssRight []*timeseries) []*timeseries {
	for _, tsLeft := range tssLeft {
		valuesLeft := tsLeft.Values
		for i := range valuesLeft {
			hasValue := false
			for _, tsRight := range tssRight {
				if !math.IsNaN(tsRight.Values[i]) {
					hasValue = true
					break
				}
			}
			if !hasValue {
				valuesLeft[i] = nan
			}
		}
	}
	return removeEmptySeries(tssLeft)
}

func binaryOpDefault(bfa *binaryOpFuncArg) ([]*timeseries, error) {
	mLeft, mRight := createTimeseriesMapByTagSet(bfa.be, bfa.left, bfa.right)
	var rvs []*timeseries
	if len(mLeft) == 0 {
		for _, tss := range mRight {
			rvs = append(rvs, tss...)
		}
		return rvs, nil
	}
	for k, tssLeft := range mLeft {
		rvs = append(rvs, tssLeft...)
		tssRight := seriesByKey(mRight, k)
		if tssRight == nil {
			continue
		}
		fillLeftNaNsWithRightValues(tssLeft, tssRight)
	}
	return rvs, nil
}

func binaryOpOr(bfa *binaryOpFuncArg) ([]*timeseries, error) {
	// group time series by condition.
	mLeft, mRight := createTimeseriesMapByTagSet(bfa.be, bfa.left, bfa.right)
<<<<<<< HEAD

	// fast path: return right if all series in mLeft are NaNs.
	isLeftEmpty := true
	for _, tss := range mLeft {
		if len(tss) > 0 {
			isLeftEmpty = false
			break
		}
	}
	if isLeftEmpty {
		sortSeriesByMetricName(bfa.right)
		return bfa.right, nil
	}

	// slow path
	for k, tssLeft := range mLeft {
		// for tss in the left group, find tss in the right group
		tssRight := mRight[k]

		// set value to NaN if a non-NaN value has been found.
		// this will go through all data points and no more than len(timestamps) data points will have a non-NaN value.
		tsLen := len(tssLeft[0].Timestamps)
		for i := 0; i < tsLen; i++ {
			found := false
			for _, tsLeft := range tssLeft {
				if found {
					tsLeft.Values[i] = nan
					continue
				}
				if !math.IsNaN(tsLeft.Values[i]) {
					found = true
				}
			}

			for _, tsRight := range tssRight {
				if found {
					tsRight.Values[i] = nan
					continue
				}
				if !math.IsNaN(tsRight.Values[i]) {
					found = true
				}
			}
		}
	}

	var rvs []*timeseries
=======
>>>>>>> cdb23367

	// fast path: return mRight if all series in mLeft are NaNs.
	isLeftEmpty := true
	for _, tss := range mLeft {
		if len(tss) > 0 {
			isLeftEmpty = false
			break
		}
	}
	if isLeftEmpty {
		sortSeriesByMetricName(bfa.right)
		return bfa.right, nil
	}

	var rvs []*timeseries

	// slow path
	for k, tssLeft := range mLeft {
		tssRight := mRight[k]
		if tssRight == nil {
			rvs = append(rvs, tssLeft...)
			continue
		}
		for _, tsLeft := range tssLeft {
			valuesLeft := tsLeft.Values
			tsLeftName := tsLeft.MetricName.String()
			for i, tsRight := range tssRight {
				canBeMerged := tsLeftName == tsRight.MetricName.String()
				valuesRight := tsRight.Values
				for j, v := range valuesLeft {
					if math.IsNaN(v) {
						if canBeMerged {
							valuesLeft[j] = valuesRight[j]
						}
					} else {
						valuesRight[j] = nan
					}
				}
				if canBeMerged {
					tssRight[i] = nil
				}
			}
		}
		rvs = append(rvs, tssLeft...)
	}

	// Sort left-hand-side series by metric name as Prometheus does.
	// See https://github.com/VictoriaMetrics/VictoriaMetrics/issues/5393
	sortSeriesByMetricName(rvs)
	rvsLen := len(rvs)

	for _, tss := range mRight {
<<<<<<< HEAD
		rvs = append(rvs, tss...)
	}
	sortSeriesByMetricName(rvs[rvsLen:])

	// merge same metrics by filling right to left if necessary
	for i := 0; i < len(rvs)-1; i++ {
		if rvs[i].MetricName.String() == rvs[i+1].MetricName.String() {
			fillLeftNaNsWithRightValues([]*timeseries{rvs[i]}, []*timeseries{rvs[i+1]})
			rvs[i+1].Reset()
		}
	}
=======
		for _, ts := range tss {
			if ts == nil {
				continue
			}
			rvs = append(rvs, ts)
		}

	}
	sortSeriesByMetricName(rvs[rvsLen:])
>>>>>>> cdb23367
	return rvs, nil
}

func fillLeftNaNsWithRightValues(tssLeft, tssRight []*timeseries) []*timeseries {
	// Fill gaps in tssLeft with values from tssRight as Prometheus does.
	// See https://github.com/VictoriaMetrics/VictoriaMetrics/issues/552
	for _, tsLeft := range tssLeft {
		valuesLeft := tsLeft.Values
		for i, v := range valuesLeft {
			if !math.IsNaN(v) {
				continue
			}
			for _, tsRight := range tssRight {
				vRight := tsRight.Values[i]
				if !math.IsNaN(vRight) {
					valuesLeft[i] = vRight
					break
				}
			}
		}
	}
	return tssLeft
}

func binaryOpIfnot(bfa *binaryOpFuncArg) ([]*timeseries, error) {
	mLeft, mRight := createTimeseriesMapByTagSet(bfa.be, bfa.left, bfa.right)
	var rvs []*timeseries
	for k, tssLeft := range mLeft {
		tssRight := seriesByKey(mRight, k)
		if tssRight == nil {
			rvs = append(rvs, tssLeft...)
			continue
		}
		tssLeft = addLeftNaNsIfNoRightNaNs(tssLeft, tssRight)
		rvs = append(rvs, tssLeft...)
	}
	return rvs, nil
}

func binaryOpUnless(bfa *binaryOpFuncArg) ([]*timeseries, error) {
	mLeft, mRight := createTimeseriesMapByTagSet(bfa.be, bfa.left, bfa.right)
	var rvs []*timeseries
	for k, tssLeft := range mLeft {
		tssRight := mRight[k]
		if tssRight == nil {
			rvs = append(rvs, tssLeft...)
			continue
		}
		tssLeft = addLeftNaNsIfNoRightNaNs(tssLeft, tssRight)
		rvs = append(rvs, tssLeft...)
	}
	return rvs, nil
}

func addLeftNaNsIfNoRightNaNs(tssLeft, tssRight []*timeseries) []*timeseries {
	for _, tsLeft := range tssLeft {
		valuesLeft := tsLeft.Values
		for i := range valuesLeft {
			for _, tsRight := range tssRight {
				if !math.IsNaN(tsRight.Values[i]) {
					valuesLeft[i] = nan
					break
				}
			}
		}
	}
	return removeEmptySeries(tssLeft)
}

func seriesByKey(m map[string][]*timeseries, key string) []*timeseries {
	tss := m[key]
	if tss != nil {
		return tss
	}
	if len(m) != 1 {
		return nil
	}
	for _, tss := range m {
		if isScalar(tss) {
			return tss
		}
		return nil
	}
	return nil
}

func createTimeseriesMapByTagSet(be *metricsql.BinaryOpExpr, left, right []*timeseries) (map[string][]*timeseries, map[string][]*timeseries) {
	groupTags := be.GroupModifier.Args
	groupOp := strings.ToLower(be.GroupModifier.Op)
	if len(groupOp) == 0 {
		groupOp = "ignoring"
	}
	getTagsMap := func(arg []*timeseries) map[string][]*timeseries {
		bb := bbPool.Get()
		m := make(map[string][]*timeseries, len(arg))
		mn := storage.GetMetricName()
		for _, ts := range arg {
			mn.CopyFrom(&ts.MetricName)
			if !be.KeepMetricNames {
				mn.ResetMetricGroup()
			}
			switch groupOp {
			case "on":
				mn.RemoveTagsOn(groupTags)
			case "ignoring":
				mn.RemoveTagsIgnoring(groupTags)
			default:
				logger.Panicf("BUG: unexpected binary op modifier %q", groupOp)
			}
			bb.B = marshalMetricNameSorted(bb.B[:0], mn)
			k := string(bb.B)
			m[k] = append(m[k], ts)
		}
		storage.PutMetricName(mn)
		bbPool.Put(bb)
		return m
	}
	mLeft := getTagsMap(left)
	mRight := getTagsMap(right)
	return mLeft, mRight
}

func isScalar(arg []*timeseries) bool {
	if len(arg) != 1 {
		return false
	}
	mn := &arg[0].MetricName
	if len(mn.MetricGroup) > 0 {
		return false
	}
	return len(mn.Tags) == 0
}<|MERGE_RESOLUTION|>--- conflicted
+++ resolved
@@ -482,56 +482,6 @@
 func binaryOpOr(bfa *binaryOpFuncArg) ([]*timeseries, error) {
 	// group time series by condition.
 	mLeft, mRight := createTimeseriesMapByTagSet(bfa.be, bfa.left, bfa.right)
-<<<<<<< HEAD
-
-	// fast path: return right if all series in mLeft are NaNs.
-	isLeftEmpty := true
-	for _, tss := range mLeft {
-		if len(tss) > 0 {
-			isLeftEmpty = false
-			break
-		}
-	}
-	if isLeftEmpty {
-		sortSeriesByMetricName(bfa.right)
-		return bfa.right, nil
-	}
-
-	// slow path
-	for k, tssLeft := range mLeft {
-		// for tss in the left group, find tss in the right group
-		tssRight := mRight[k]
-
-		// set value to NaN if a non-NaN value has been found.
-		// this will go through all data points and no more than len(timestamps) data points will have a non-NaN value.
-		tsLen := len(tssLeft[0].Timestamps)
-		for i := 0; i < tsLen; i++ {
-			found := false
-			for _, tsLeft := range tssLeft {
-				if found {
-					tsLeft.Values[i] = nan
-					continue
-				}
-				if !math.IsNaN(tsLeft.Values[i]) {
-					found = true
-				}
-			}
-
-			for _, tsRight := range tssRight {
-				if found {
-					tsRight.Values[i] = nan
-					continue
-				}
-				if !math.IsNaN(tsRight.Values[i]) {
-					found = true
-				}
-			}
-		}
-	}
-
-	var rvs []*timeseries
-=======
->>>>>>> cdb23367
 
 	// fast path: return mRight if all series in mLeft are NaNs.
 	isLeftEmpty := true
@@ -584,19 +534,6 @@
 	rvsLen := len(rvs)
 
 	for _, tss := range mRight {
-<<<<<<< HEAD
-		rvs = append(rvs, tss...)
-	}
-	sortSeriesByMetricName(rvs[rvsLen:])
-
-	// merge same metrics by filling right to left if necessary
-	for i := 0; i < len(rvs)-1; i++ {
-		if rvs[i].MetricName.String() == rvs[i+1].MetricName.String() {
-			fillLeftNaNsWithRightValues([]*timeseries{rvs[i]}, []*timeseries{rvs[i+1]})
-			rvs[i+1].Reset()
-		}
-	}
-=======
 		for _, ts := range tss {
 			if ts == nil {
 				continue
@@ -606,7 +543,6 @@
 
 	}
 	sortSeriesByMetricName(rvs[rvsLen:])
->>>>>>> cdb23367
 	return rvs, nil
 }
 
