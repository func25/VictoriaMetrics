package netstorage

import (
	"container/heap"
	"errors"
	"flag"
	"fmt"
	"math/rand"
	"regexp"
	"sort"
	"sync"
	"sync/atomic"
	"time"

	"github.com/VictoriaMetrics/VictoriaMetrics/app/vmselect/searchutils"
	"github.com/VictoriaMetrics/VictoriaMetrics/app/vmstorage"
	"github.com/VictoriaMetrics/VictoriaMetrics/app/vmstorage/promdb"
	"github.com/VictoriaMetrics/VictoriaMetrics/lib/bytesutil"
	"github.com/VictoriaMetrics/VictoriaMetrics/lib/cgroup"
	"github.com/VictoriaMetrics/VictoriaMetrics/lib/fasttime"
	"github.com/VictoriaMetrics/VictoriaMetrics/lib/logger"
	"github.com/VictoriaMetrics/VictoriaMetrics/lib/querytracer"
	"github.com/VictoriaMetrics/VictoriaMetrics/lib/storage"
	"github.com/VictoriaMetrics/metrics"
	"github.com/valyala/fastrand"
)

var (
	maxTagKeysPerSearch   = flag.Int("search.maxTagKeys", 100e3, "The maximum number of tag keys returned from /api/v1/labels")
	maxTagValuesPerSearch = flag.Int("search.maxTagValues", 100e3, "The maximum number of tag values returned from /api/v1/label/<label_name>/values")
	maxSamplesPerSeries   = flag.Int("search.maxSamplesPerSeries", 30e6, "The maximum number of raw samples a single query can scan per each time series. This option allows limiting memory usage")
	maxSamplesPerQuery    = flag.Int("search.maxSamplesPerQuery", 1e9, "The maximum number of raw samples a single query can process across all time series. This protects from heavy queries, which select unexpectedly high number of raw samples. See also -search.maxSamplesPerSeries")
)

// Result is a single timeseries result.
//
// ProcessSearchQuery returns Result slice.
type Result struct {
	// The name of the metric.
	MetricName storage.MetricName

	// Values are sorted by Timestamps.
	Values     []float64
	Timestamps []int64
}

func (r *Result) reset() {
	r.MetricName.Reset()
	r.Values = r.Values[:0]
	r.Timestamps = r.Timestamps[:0]
}

// Results holds results returned from ProcessSearchQuery.
type Results struct {
	tr       storage.TimeRange
	deadline searchutils.Deadline

	packedTimeseries []packedTimeseries
	sr               *storage.Search
	tbf              *tmpBlocksFile
}

// Len returns the number of results in rss.
func (rss *Results) Len() int {
	return len(rss.packedTimeseries)
}

// Cancel cancels rss work.
func (rss *Results) Cancel() {
	rss.mustClose()
}

func (rss *Results) mustClose() {
	putStorageSearch(rss.sr)
	rss.sr = nil
	putTmpBlocksFile(rss.tbf)
	rss.tbf = nil
}

type timeseriesWork struct {
	mustStop *uint32
	rss      *Results
	pts      *packedTimeseries
	f        func(rs *Result, workerID uint) error
	err      error

	rowsProcessed int
}

func (tsw *timeseriesWork) reset() {
	tsw.mustStop = nil
	tsw.rss = nil
	tsw.pts = nil
	tsw.f = nil
	tsw.err = nil
	tsw.rowsProcessed = 0
}

func getTimeseriesWork() *timeseriesWork {
	v := tswPool.Get()
	if v == nil {
		v = &timeseriesWork{}
	}
	return v.(*timeseriesWork)
}

func putTimeseriesWork(tsw *timeseriesWork) {
	tsw.reset()
	tswPool.Put(tsw)
}

var tswPool sync.Pool

func (tsw *timeseriesWork) do(r *Result, workerID uint) error {
	if atomic.LoadUint32(tsw.mustStop) != 0 {
		return nil
	}
	rss := tsw.rss
	if rss.deadline.Exceeded() {
		atomic.StoreUint32(tsw.mustStop, 1)
		return fmt.Errorf("timeout exceeded during query execution: %s", rss.deadline.String())
	}
	if err := tsw.pts.Unpack(r, rss.tbf, rss.tr); err != nil {
		atomic.StoreUint32(tsw.mustStop, 1)
		return fmt.Errorf("error during time series unpacking: %w", err)
	}
	tsw.rowsProcessed = len(r.Timestamps)
	if len(r.Timestamps) > 0 {
		if err := tsw.f(r, workerID); err != nil {
			atomic.StoreUint32(tsw.mustStop, 1)
			return err
		}
	}
	return nil
}

func timeseriesWorker(tsws []*timeseriesWork, workerID uint) {
	v := resultPool.Get()
	if v == nil {
		v = &result{}
	}
	r := v.(*result)
	for _, tsw := range tsws {
		err := tsw.do(&r.rs, workerID)
		tsw.err = err
	}
	currentTime := fasttime.UnixTimestamp()
	if cap(r.rs.Values) > 1024*1024 && 4*len(r.rs.Values) < cap(r.rs.Values) && currentTime-r.lastResetTime > 10 {
		// Reset r.rs in order to preseve memory usage after processing big time series with millions of rows.
		r.rs = Result{}
		r.lastResetTime = currentTime
	}
	resultPool.Put(r)
}

type result struct {
	rs            Result
	lastResetTime uint64
}

var resultPool sync.Pool

// RunParallel runs f in parallel for all the results from rss.
//
// f shouldn't hold references to rs after returning.
// workerID is the id of the worker goroutine that calls f.
// Data processing is immediately stopped if f returns non-nil error.
//
// rss becomes unusable after the call to RunParallel.
func (rss *Results) RunParallel(qt *querytracer.Tracer, f func(rs *Result, workerID uint) error) error {
	qt = qt.NewChild("parallel process of fetched data")
	defer rss.mustClose()

	// Prepare work for workers.
	tsws := make([]*timeseriesWork, len(rss.packedTimeseries))
	var mustStop uint32
	for i := range rss.packedTimeseries {
		tsw := getTimeseriesWork()
		tsw.rss = rss
		tsw.pts = &rss.packedTimeseries[i]
		tsw.f = f
		tsw.mustStop = &mustStop
		tsws[i] = tsw
	}
	// Shuffle tsws for providing the equal amount of work among workers.
	r := getRand()
	r.Shuffle(len(tsws), func(i, j int) {
		tsws[i], tsws[j] = tsws[j], tsws[i]
	})
	putRand(r)

	// Spin up up to gomaxprocs local workers and split work equally among them.
	// This guarantees linear scalability with the increase of gomaxprocs
	// (e.g. the number of available CPU cores).
	itemsPerWorker := 1
	if len(rss.packedTimeseries) > gomaxprocs {
		itemsPerWorker = 1 + len(rss.packedTimeseries)/gomaxprocs
	}
	var start int
	var i uint
	var wg sync.WaitGroup
	for start < len(tsws) {
		end := start + itemsPerWorker
		if end > len(tsws) {
			end = len(tsws)
		}
		chunk := tsws[start:end]
		wg.Add(1)
		go func(tswsChunk []*timeseriesWork, workerID uint) {
			defer wg.Done()
			timeseriesWorker(tswsChunk, workerID)
		}(chunk, i)
		start = end
		i++
	}

	// Wait until work is complete.
	wg.Wait()

	// Collect results.
	var firstErr error
	rowsProcessedTotal := 0
	for _, tsw := range tsws {
		if err := tsw.err; err != nil && firstErr == nil {
			// Return just the first error, since other errors are likely duplicate the first error.
			firstErr = err
		}
		rowsReadPerSeries.Update(float64(tsw.rowsProcessed))
		rowsProcessedTotal += tsw.rowsProcessed
		putTimeseriesWork(tsw)
	}

	seriesProcessedTotal := len(rss.packedTimeseries)
	rss.packedTimeseries = rss.packedTimeseries[:0]
	rowsReadPerQuery.Update(float64(rowsProcessedTotal))
	seriesReadPerQuery.Update(float64(seriesProcessedTotal))

	qt.Donef("series=%d, samples=%d", seriesProcessedTotal, rowsProcessedTotal)

	return firstErr
}

var randPool sync.Pool

func getRand() *rand.Rand {
	v := randPool.Get()
	if v == nil {
		v = rand.New(rand.NewSource(int64(fasttime.UnixTimestamp())))
	}
	return v.(*rand.Rand)
}

func putRand(r *rand.Rand) {
	randPool.Put(r)
}

var (
	rowsReadPerSeries  = metrics.NewHistogram(`vm_rows_read_per_series`)
	rowsReadPerQuery   = metrics.NewHistogram(`vm_rows_read_per_query`)
	seriesReadPerQuery = metrics.NewHistogram(`vm_series_read_per_query`)
)

var gomaxprocs = cgroup.AvailableCPUs()

type packedTimeseries struct {
	metricName string
	brs        []blockRef
	pd         *promData
}

type promData struct {
	values     []float64
	timestamps []int64
}

type unpackWorkItem struct {
	br blockRef
	tr storage.TimeRange
}

type unpackWork struct {
	tbf    *tmpBlocksFile
	ws     []unpackWorkItem
	sbs    []*sortBlock
	doneCh chan error
}

func (upw *unpackWork) reset() {
	upw.tbf = nil
	ws := upw.ws
	for i := range ws {
		w := &ws[i]
		w.br = blockRef{}
		w.tr = storage.TimeRange{}
	}
	upw.ws = upw.ws[:0]
	sbs := upw.sbs
	for i := range sbs {
		sbs[i] = nil
	}
	upw.sbs = upw.sbs[:0]
	if n := len(upw.doneCh); n > 0 {
		logger.Panicf("BUG: upw.doneCh must be empty; it contains %d items now", n)
	}
}

func (upw *unpackWork) unpack(tmpBlock *storage.Block) {
	for _, w := range upw.ws {
		sb := getSortBlock()
		if err := sb.unpackFrom(tmpBlock, upw.tbf, w.br, w.tr); err != nil {
			putSortBlock(sb)
			upw.doneCh <- fmt.Errorf("cannot unpack block: %w", err)
			return
		}
		upw.sbs = append(upw.sbs, sb)
	}
	upw.doneCh <- nil
}

func getUnpackWork() *unpackWork {
	v := unpackWorkPool.Get()
	if v != nil {
		return v.(*unpackWork)
	}
	return &unpackWork{
		doneCh: make(chan error, 1),
	}
}

func putUnpackWork(upw *unpackWork) {
	upw.reset()
	unpackWorkPool.Put(upw)
}

var unpackWorkPool sync.Pool

func scheduleUnpackWork(workChs []chan *unpackWork, uw *unpackWork) {
	if len(workChs) == 1 {
		// Fast path for a single worker
		workChs[0] <- uw
		return
	}
	attempts := 0
	for {
		idx := fastrand.Uint32n(uint32(len(workChs)))
		select {
		case workChs[idx] <- uw:
			return
		default:
			attempts++
			if attempts >= len(workChs) {
				workChs[idx] <- uw
				return
			}
		}
	}
}

func unpackWorker(ch <-chan *unpackWork) {
	v := tmpBlockPool.Get()
	if v == nil {
		v = &storage.Block{}
	}
	tmpBlock := v.(*storage.Block)
	for upw := range ch {
		upw.unpack(tmpBlock)
	}
	tmpBlockPool.Put(v)
}

var tmpBlockPool sync.Pool

// unpackBatchSize is the maximum number of blocks that may be unpacked at once by a single goroutine.
//
// It is better to load a single goroutine for up to one second on a system with many CPU cores
// in order to reduce inter-CPU memory ping-pong.
// A single goroutine can unpack up to 40 millions of rows per second, while a single block contains up to 8K rows.
// So the batch size should be 40M / 8K = 5K.
var unpackBatchSize = 5000

// Unpack unpacks pts to dst.
func (pts *packedTimeseries) Unpack(dst *Result, tbf *tmpBlocksFile, tr storage.TimeRange) error {
	dst.reset()
	if err := dst.MetricName.Unmarshal(bytesutil.ToUnsafeBytes(pts.metricName)); err != nil {
		return fmt.Errorf("cannot unmarshal metricName %q: %w", pts.metricName, err)
	}

	// Spin up local workers.
	// Do not use global workers pool, since it increases inter-CPU memory ping-poing,
	// which reduces the scalability on systems with many CPU cores.
	brsLen := len(pts.brs)
	workers := brsLen / unpackBatchSize
	if workers > gomaxprocs {
		workers = gomaxprocs
	}
	if workers < 1 {
		workers = 1
	}
	workChs := make([]chan *unpackWork, workers)
	var workChsWG sync.WaitGroup
	for i := 0; i < workers; i++ {
		// Use unbuffered channel on purpose, since there are high chances
		// that only a single unpackWork is needed to unpack.
		// The unbuffered channel should reduce inter-CPU ping-pong in this case,
		// which should improve the performance in a system with many CPU cores.
		workChs[i] = make(chan *unpackWork)
		workChsWG.Add(1)
		go func(workerID int) {
			defer workChsWG.Done()
			unpackWorker(workChs[workerID])
		}(i)
	}

	// Feed workers with work
	upws := make([]*unpackWork, 0, 1+brsLen/unpackBatchSize)
	upw := getUnpackWork()
	upw.tbf = tbf
	for _, br := range pts.brs {
		if len(upw.ws) >= unpackBatchSize {
			scheduleUnpackWork(workChs, upw)
			upws = append(upws, upw)
			upw = getUnpackWork()
			upw.tbf = tbf
		}
		upw.ws = append(upw.ws, unpackWorkItem{
			br: br,
			tr: tr,
		})
	}
	scheduleUnpackWork(workChs, upw)
	upws = append(upws, upw)
	pts.brs = pts.brs[:0]

	// Wait until work is complete
	samples := 0
	sbs := make([]*sortBlock, 0, brsLen)
	var firstErr error
	for _, upw := range upws {
		if err := <-upw.doneCh; err != nil && firstErr == nil {
			// Return the first error only, since other errors are likely the same.
			firstErr = err
		}
		if firstErr == nil {
			for _, sb := range upw.sbs {
				samples += len(sb.Timestamps)
			}
			if *maxSamplesPerSeries <= 0 || samples < *maxSamplesPerSeries {
				sbs = append(sbs, upw.sbs...)
			} else {
				firstErr = fmt.Errorf("cannot process more than %d samples per series; either increase -search.maxSamplesPerSeries "+
					"or reduce time range for the query", *maxSamplesPerSeries)
			}
		}
		if firstErr != nil {
			for _, sb := range upw.sbs {
				putSortBlock(sb)
			}
		}
		putUnpackWork(upw)
	}

	// Shut down local workers
	for _, workCh := range workChs {
		close(workCh)
	}
	workChsWG.Wait()

	if firstErr != nil {
		return firstErr
	}
	if pts.pd != nil {
		// Add data from Prometheus to dst.
		// It usually has smaller timestamps than the data from sbs, so put it first.
		dst.Values = append(dst.Values, pts.pd.values...)
		dst.Timestamps = append(dst.Timestamps, pts.pd.timestamps...)
	}
	dedupInterval := storage.GetDedupInterval(tr.MinTimestamp)
	mergeSortBlocks(dst, sbs, dedupInterval)
	if pts.pd != nil {
		if !sort.IsSorted(dst) {
			sort.Sort(dst)
		}
		pts.pd = nil
	}
	return nil
}

// sort.Interface implementation for Result

// Len implements sort.Interface
func (r *Result) Len() int {
	return len(r.Timestamps)
}

// Less implements sort.Interface
func (r *Result) Less(i, j int) bool {
	timestamps := r.Timestamps
	return timestamps[i] < timestamps[j]
}

// Swap implements sort.Interface
func (r *Result) Swap(i, j int) {
	timestamps := r.Timestamps
	values := r.Values
	timestamps[i], timestamps[j] = timestamps[j], timestamps[i]
	values[i], values[j] = values[j], values[i]
}

func getSortBlock() *sortBlock {
	v := sbPool.Get()
	if v == nil {
		return &sortBlock{}
	}
	return v.(*sortBlock)
}

func putSortBlock(sb *sortBlock) {
	sb.reset()
	sbPool.Put(sb)
}

var sbPool sync.Pool

var metricRowsSkipped = metrics.NewCounter(`vm_metric_rows_skipped_total{name="vmselect"}`)

func mergeSortBlocks(dst *Result, sbh sortBlocksHeap, dedupInterval int64) {
	// Skip empty sort blocks, since they cannot be passed to heap.Init.
	src := sbh
	sbh = sbh[:0]
	for _, sb := range src {
		if len(sb.Timestamps) == 0 {
			putSortBlock(sb)
			continue
		}
		sbh = append(sbh, sb)
	}
	if len(sbh) == 0 {
		return
	}
	heap.Init(&sbh)
	for {
		top := sbh[0]
		if len(sbh) == 1 {
			dst.Timestamps = append(dst.Timestamps, top.Timestamps[top.NextIdx:]...)
			dst.Values = append(dst.Values, top.Values[top.NextIdx:]...)
			putSortBlock(top)
			break
		}
		sbNext := sbh.getNextBlock()
		tsNext := sbNext.Timestamps[sbNext.NextIdx]
		topTimestamps := top.Timestamps
		topNextIdx := top.NextIdx
		if n := equalTimestampsPrefix(topTimestamps[topNextIdx:], sbNext.Timestamps[sbNext.NextIdx:]); n > 0 && dedupInterval > 0 {
			// Skip n replicated samples at top if deduplication is enabled.
			top.NextIdx = topNextIdx + n
		} else {
			// Copy samples from top to dst with timestamps not exceeding tsNext.
			top.NextIdx = topNextIdx + binarySearchTimestamps(topTimestamps[topNextIdx:], tsNext)
			dst.Timestamps = append(dst.Timestamps, topTimestamps[topNextIdx:top.NextIdx]...)
			dst.Values = append(dst.Values, top.Values[topNextIdx:top.NextIdx]...)
		}
		if top.NextIdx < len(topTimestamps) {
			heap.Fix(&sbh, 0)
		} else {
			heap.Pop(&sbh)
			putSortBlock(top)
		}
	}
	timestamps, values := storage.DeduplicateSamples(dst.Timestamps, dst.Values, dedupInterval)
	dedups := len(dst.Timestamps) - len(timestamps)
	dedupsDuringSelect.Add(dedups)
	dst.Timestamps = timestamps
	dst.Values = values
}

var dedupsDuringSelect = metrics.NewCounter(`vm_deduplicated_samples_total{type="select"}`)

func equalTimestampsPrefix(a, b []int64) int {
	for i, v := range a {
		if i >= len(b) || v != b[i] {
			return i
		}
	}
	return len(a)
}

func binarySearchTimestamps(timestamps []int64, ts int64) int {
	// The code has been adapted from sort.Search.
	n := len(timestamps)
	if n > 0 && timestamps[n-1] <= ts {
		// Fast path for timestamps scanned in ascending order.
		return n
	}
	i, j := 0, n
	for i < j {
		h := int(uint(i+j) >> 1)
		if h >= 0 && h < len(timestamps) && timestamps[h] <= ts {
			i = h + 1
		} else {
			j = h
		}
	}
	return i
}

type sortBlock struct {
	Timestamps []int64
	Values     []float64
	NextIdx    int
}

func (sb *sortBlock) reset() {
	sb.Timestamps = sb.Timestamps[:0]
	sb.Values = sb.Values[:0]
	sb.NextIdx = 0
}

func (sb *sortBlock) unpackFrom(tmpBlock *storage.Block, tbf *tmpBlocksFile, br blockRef, tr storage.TimeRange) error {
	tmpBlock.Reset()
	brReal := tbf.MustReadBlockRefAt(br.partRef, br.addr)
	brReal.MustReadBlock(tmpBlock)
	if err := tmpBlock.UnmarshalData(); err != nil {
		return fmt.Errorf("cannot unmarshal block: %w", err)
	}
	sb.Timestamps, sb.Values = tmpBlock.AppendRowsWithTimeRangeFilter(sb.Timestamps[:0], sb.Values[:0], tr)
	skippedRows := tmpBlock.RowsCount() - len(sb.Timestamps)
	metricRowsSkipped.Add(skippedRows)
	return nil
}

type sortBlocksHeap []*sortBlock

func (sbh sortBlocksHeap) getNextBlock() *sortBlock {
	if len(sbh) < 2 {
		return nil
	}
	if len(sbh) < 3 {
		return sbh[1]
	}
	a := sbh[1]
	b := sbh[2]
	if a.Timestamps[a.NextIdx] <= b.Timestamps[b.NextIdx] {
		return a
	}
	return b
}

func (sbh sortBlocksHeap) Len() int {
	return len(sbh)
}

func (sbh sortBlocksHeap) Less(i, j int) bool {
	a := sbh[i]
	b := sbh[j]
	return a.Timestamps[a.NextIdx] < b.Timestamps[b.NextIdx]
}

func (sbh sortBlocksHeap) Swap(i, j int) {
	sbh[i], sbh[j] = sbh[j], sbh[i]
}

func (sbh *sortBlocksHeap) Push(x interface{}) {
	*sbh = append(*sbh, x.(*sortBlock))
}

func (sbh *sortBlocksHeap) Pop() interface{} {
	a := *sbh
	v := a[len(a)-1]
	*sbh = a[:len(a)-1]
	return v
}

// DeleteSeries deletes time series matching the given tagFilterss.
func DeleteSeries(qt *querytracer.Tracer, sq *storage.SearchQuery, deadline searchutils.Deadline) (int, error) {
	qt = qt.NewChild("delete series: %s", sq)
	defer qt.Done()
	tr := sq.GetTimeRange()
	tfss, err := setupTfss(qt, tr, sq.TagFilterss, sq.MaxMetrics, deadline)
	if err != nil {
		return 0, err
	}
	return vmstorage.DeleteSeries(qt, tfss)
}

// LabelNames returns label names matching the given sq until the given deadline.
func LabelNames(qt *querytracer.Tracer, sq *storage.SearchQuery, maxLabelNames int, deadline searchutils.Deadline) ([]string, error) {
	qt = qt.NewChild("get labels: %s", sq)
	defer qt.Done()
	if deadline.Exceeded() {
		return nil, fmt.Errorf("timeout exceeded before starting the query processing: %s", deadline.String())
	}
	if maxLabelNames > *maxTagKeysPerSearch || maxLabelNames <= 0 {
		maxLabelNames = *maxTagKeysPerSearch
	}
	tr := sq.GetTimeRange()
	tfss, err := setupTfss(qt, tr, sq.TagFilterss, sq.MaxMetrics, deadline)
	if err != nil {
		return nil, err
	}
	labels, err := vmstorage.SearchLabelNamesWithFiltersOnTimeRange(qt, tfss, tr, maxLabelNames, sq.MaxMetrics, deadline.Deadline())
	if err != nil {
		return nil, fmt.Errorf("error during labels search on time range: %w", err)
	}

	// Merge labels obtained from Prometheus storage.
	promLabels, err := promdb.GetLabelNamesOnTimeRange(tr, deadline)
	if err != nil {
		return nil, fmt.Errorf("cannot obtain labels from Prometheus storage: %w", err)
	}
	qt.Printf("get %d label names from Prometheus storage", len(promLabels))
	labels = mergeStrings(labels, promLabels)

	// Sort labels like Prometheus does
	sort.Strings(labels)
	qt.Printf("sort %d labels", len(labels))
	return labels, nil
}

// GraphiteTags returns Graphite tags until the given deadline.
func GraphiteTags(qt *querytracer.Tracer, filter string, limit int, deadline searchutils.Deadline) ([]string, error) {
	qt = qt.NewChild("get graphite tags: filter=%s, limit=%d", filter, limit)
	defer qt.Done()
	if deadline.Exceeded() {
		return nil, fmt.Errorf("timeout exceeded before starting the query processing: %s", deadline.String())
	}
	sq := storage.NewSearchQuery(0, 0, nil, 0)
	labels, err := LabelNames(qt, sq, 0, deadline)
	if err != nil {
		return nil, err
	}
	// Substitute "__name__" with "name" for Graphite compatibility
	for i := range labels {
		if labels[i] != "__name__" {
			continue
		}
		// Prevent from duplicate `name` tag.
		// See https://github.com/VictoriaMetrics/VictoriaMetrics/issues/942
		if hasString(labels, "name") {
			labels = append(labels[:i], labels[i+1:]...)
		} else {
			labels[i] = "name"
			sort.Strings(labels)
		}
		break
	}
	if len(filter) > 0 {
		labels, err = applyGraphiteRegexpFilter(filter, labels)
		if err != nil {
			return nil, err
		}
	}
	if limit > 0 && limit < len(labels) {
		labels = labels[:limit]
	}
	return labels, nil
}

func hasString(a []string, s string) bool {
	for _, x := range a {
		if x == s {
			return true
		}
	}
	return false
}

// LabelValues returns label values matching the given labelName and sq until the given deadline.
func LabelValues(qt *querytracer.Tracer, labelName string, sq *storage.SearchQuery, maxLabelValues int, deadline searchutils.Deadline) ([]string, error) {
	qt = qt.NewChild("get values for label %s: %s", labelName, sq)
	defer qt.Done()
	if deadline.Exceeded() {
		return nil, fmt.Errorf("timeout exceeded before starting the query processing: %s", deadline.String())
	}
	if maxLabelValues > *maxTagValuesPerSearch || maxLabelValues <= 0 {
		maxLabelValues = *maxTagValuesPerSearch
	}
	tr := sq.GetTimeRange()
	tfss, err := setupTfss(qt, tr, sq.TagFilterss, sq.MaxMetrics, deadline)
	if err != nil {
		return nil, err
	}
	labelValues, err := vmstorage.SearchLabelValuesWithFiltersOnTimeRange(qt, labelName, tfss, tr, maxLabelValues, sq.MaxMetrics, deadline.Deadline())
	if err != nil {
		return nil, fmt.Errorf("error during label values search on time range: %w", err)
	}

	// Merge label values obtained from Prometheus storage.
	promLabelValues, err := promdb.GetLabelValuesOnTimeRange(labelName, tr, deadline)
	if err != nil {
		return nil, fmt.Errorf("cannot obtain label values on time range for %q from Prometheus storage: %w", labelName, err)
	}
	qt.Printf("get %d label values from Prometheus storage", len(promLabelValues))
	labelValues = mergeStrings(labelValues, promLabelValues)

	// Sort labelValues like Prometheus does
	sort.Strings(labelValues)
	qt.Printf("sort %d label values", len(labelValues))
	return labelValues, nil
}

func mergeStrings(a, b []string) []string {
	if len(a) == 0 {
		return b
	}
	if len(b) == 0 {
		return a
	}
	m := make(map[string]struct{}, len(a)+len(b))
	for _, s := range a {
		m[s] = struct{}{}
	}
	for _, s := range b {
		m[s] = struct{}{}
	}
	result := make([]string, 0, len(m))
	for s := range m {
		result = append(result, s)
	}
	return result
}

// GraphiteTagValues returns tag values for the given tagName until the given deadline.
func GraphiteTagValues(qt *querytracer.Tracer, tagName, filter string, limit int, deadline searchutils.Deadline) ([]string, error) {
	qt = qt.NewChild("get graphite tag values for tagName=%s, filter=%s, limit=%d", tagName, filter, limit)
	defer qt.Done()
	if deadline.Exceeded() {
		return nil, fmt.Errorf("timeout exceeded before starting the query processing: %s", deadline.String())
	}
	if tagName == "name" {
		tagName = ""
	}
	sq := storage.NewSearchQuery(0, 0, nil, 0)
	tagValues, err := LabelValues(qt, tagName, sq, 0, deadline)
	if err != nil {
		return nil, err
	}
	if len(filter) > 0 {
		tagValues, err = applyGraphiteRegexpFilter(filter, tagValues)
		if err != nil {
			return nil, err
		}
	}
	if limit > 0 && limit < len(tagValues) {
		tagValues = tagValues[:limit]
	}
	return tagValues, nil
}

// TagValueSuffixes returns tag value suffixes for the given tagKey and the given tagValuePrefix.
//
// It can be used for implementing https://graphite-api.readthedocs.io/en/latest/api.html#metrics-find
func TagValueSuffixes(qt *querytracer.Tracer, tr storage.TimeRange, tagKey, tagValuePrefix string, delimiter byte, maxSuffixes int, deadline searchutils.Deadline) ([]string, error) {
	qt = qt.NewChild("get tag value suffixes for tagKey=%s, tagValuePrefix=%s, maxSuffixes=%d, timeRange=%s", tagKey, tagValuePrefix, maxSuffixes, &tr)
	defer qt.Done()
	if deadline.Exceeded() {
		return nil, fmt.Errorf("timeout exceeded before starting the query processing: %s", deadline.String())
	}
	suffixes, err := vmstorage.SearchTagValueSuffixes(qt, tr, tagKey, tagValuePrefix, delimiter, maxSuffixes, deadline.Deadline())
	if err != nil {
		return nil, fmt.Errorf("error during search for suffixes for tagKey=%q, tagValuePrefix=%q, delimiter=%c on time range %s: %w",
			tagKey, tagValuePrefix, delimiter, tr.String(), err)
	}
	if len(suffixes) >= maxSuffixes {
		return nil, fmt.Errorf("more than -search.maxTagValueSuffixesPerSearch=%d tag value suffixes found for tagKey=%q, tagValuePrefix=%q, delimiter=%c on time range %s; "+
			"either narrow down the query or increase -search.maxTagValueSuffixesPerSearch command-line flag value",
			maxSuffixes, tagKey, tagValuePrefix, delimiter, tr.String())
	}
	return suffixes, nil
}

// TSDBStatus returns tsdb status according to https://prometheus.io/docs/prometheus/latest/querying/api/#tsdb-stats
//
// It accepts aribtrary filters on time series in sq.
func TSDBStatus(qt *querytracer.Tracer, sq *storage.SearchQuery, focusLabel string, topN int, deadline searchutils.Deadline) (*storage.TSDBStatus, error) {
	qt = qt.NewChild("get tsdb stats: %s, focusLabel=%q, topN=%d", sq, focusLabel, topN)
	defer qt.Done()
	if deadline.Exceeded() {
		return nil, fmt.Errorf("timeout exceeded before starting the query processing: %s", deadline.String())
	}
	tr := sq.GetTimeRange()
	tfss, err := setupTfss(qt, tr, sq.TagFilterss, sq.MaxMetrics, deadline)
	if err != nil {
		return nil, err
	}
	date := uint64(tr.MinTimestamp) / (3600 * 24 * 1000)
	status, err := vmstorage.GetTSDBStatus(qt, tfss, date, focusLabel, topN, sq.MaxMetrics, deadline.Deadline())
	if err != nil {
		return nil, fmt.Errorf("error during tsdb status request: %w", err)
	}
	return status, nil
}

// SeriesCount returns the number of unique series.
func SeriesCount(qt *querytracer.Tracer, deadline searchutils.Deadline) (uint64, error) {
	qt = qt.NewChild("get series count")
	defer qt.Done()
	if deadline.Exceeded() {
		return 0, fmt.Errorf("timeout exceeded before starting the query processing: %s", deadline.String())
	}
	n, err := vmstorage.GetSeriesCount(deadline.Deadline())
	if err != nil {
		return 0, fmt.Errorf("error during series count request: %w", err)
	}
	return n, nil
}

func getStorageSearch() *storage.Search {
	v := ssPool.Get()
	if v == nil {
		return &storage.Search{}
	}
	return v.(*storage.Search)
}

func putStorageSearch(sr *storage.Search) {
	sr.MustClose()
	ssPool.Put(sr)
}

var ssPool sync.Pool

// ExportBlocks searches for time series matching sq and calls f for each found block.
//
// f is called in parallel from multiple goroutines.
// Data processing is immediately stopped if f returns non-nil error.
// It is the responsibility of f to call b.UnmarshalData before reading timestamps and values from the block.
// It is the responsibility of f to filter blocks according to the given tr.
func ExportBlocks(qt *querytracer.Tracer, sq *storage.SearchQuery, deadline searchutils.Deadline,
	f func(mn *storage.MetricName, b *storage.Block, tr storage.TimeRange, workerID uint) error) error {
	qt = qt.NewChild("export blocks: %s", sq)
	defer qt.Done()
	if deadline.Exceeded() {
		return fmt.Errorf("timeout exceeded before starting data export: %s", deadline.String())
	}
	tr := sq.GetTimeRange()
	if err := vmstorage.CheckTimeRange(tr); err != nil {
		return err
	}
	tfss, err := setupTfss(qt, tr, sq.TagFilterss, sq.MaxMetrics, deadline)
	if err != nil {
		return err
	}

	vmstorage.WG.Add(1)
	defer vmstorage.WG.Done()

	sr := getStorageSearch()
	defer putStorageSearch(sr)
	startTime := time.Now()
	sr.Init(qt, vmstorage.Storage, tfss, tr, sq.MaxMetrics, deadline.Deadline())
	indexSearchDuration.UpdateDuration(startTime)

	// Start workers that call f in parallel on available CPU cores.
	gomaxprocs := cgroup.AvailableCPUs()
	workCh := make(chan *exportWork, gomaxprocs*8)
	var (
		errGlobal     error
		errGlobalLock sync.Mutex
		mustStop      uint32
	)
	var wg sync.WaitGroup
	wg.Add(gomaxprocs)
	for i := 0; i < gomaxprocs; i++ {
		go func(workerID uint) {
			defer wg.Done()
			for xw := range workCh {
				if err := f(&xw.mn, &xw.b, tr, workerID); err != nil {
					errGlobalLock.Lock()
					if errGlobal != nil {
						errGlobal = err
						atomic.StoreUint32(&mustStop, 1)
					}
					errGlobalLock.Unlock()
				}
				xw.reset()
				exportWorkPool.Put(xw)
			}
		}(uint(i))
	}

	// Feed workers with work
	blocksRead := 0
	samples := 0
	for sr.NextMetricBlock() {
		blocksRead++
		if deadline.Exceeded() {
			return fmt.Errorf("timeout exceeded while fetching data block #%d from storage: %s", blocksRead, deadline.String())
		}
		if atomic.LoadUint32(&mustStop) != 0 {
			break
		}
		xw := exportWorkPool.Get().(*exportWork)
		if err := xw.mn.Unmarshal(sr.MetricBlockRef.MetricName); err != nil {
			return fmt.Errorf("cannot unmarshal metricName for block #%d: %w", blocksRead, err)
		}
		br := sr.MetricBlockRef.BlockRef
		br.MustReadBlock(&xw.b)
		samples += br.RowsCount()
		workCh <- xw
	}
	close(workCh)

	// Wait for workers to finish.
	wg.Wait()
	qt.Printf("export blocks=%d, samples=%d", blocksRead, samples)

	// Check errors.
	err = sr.Error()
	if err == nil {
		err = errGlobal
	}
	if err != nil {
		if errors.Is(err, storage.ErrDeadlineExceeded) {
			return fmt.Errorf("timeout exceeded during the query: %s", deadline.String())
		}
		return fmt.Errorf("search error after reading %d data blocks: %w", blocksRead, err)
	}
	return nil
}

type exportWork struct {
	mn storage.MetricName
	b  storage.Block
}

func (xw *exportWork) reset() {
	xw.mn.Reset()
	xw.b.Reset()
}

var exportWorkPool = &sync.Pool{
	New: func() interface{} {
		return &exportWork{}
	},
}

// SearchMetricNames returns all the metric names matching sq until the given deadline.
//
// The returned metric names must be unmarshaled via storage.MetricName.UnmarshalString().
func SearchMetricNames(qt *querytracer.Tracer, sq *storage.SearchQuery, deadline searchutils.Deadline) ([]string, error) {
	qt = qt.NewChild("fetch metric names: %s", sq)
	defer qt.Done()
	if deadline.Exceeded() {
		return nil, fmt.Errorf("timeout exceeded before starting to search metric names: %s", deadline.String())
	}

	// Setup search.
	tr := sq.GetTimeRange()
	if err := vmstorage.CheckTimeRange(tr); err != nil {
		return nil, err
	}
	tfss, err := setupTfss(qt, tr, sq.TagFilterss, sq.MaxMetrics, deadline)
	if err != nil {
		return nil, err
	}

	metricNames, err := vmstorage.SearchMetricNames(qt, tfss, tr, sq.MaxMetrics, deadline.Deadline())
	if err != nil {
		return nil, fmt.Errorf("cannot find metric names: %w", err)
	}
	sort.Strings(metricNames)
	qt.Printf("sort %d metric names", len(metricNames))
	return metricNames, nil
}

// ProcessSearchQuery performs sq until the given deadline.
//
// Results.RunParallel or Results.Cancel must be called on the returned Results.
func ProcessSearchQuery(qt *querytracer.Tracer, sq *storage.SearchQuery, deadline searchutils.Deadline) (*Results, error) {
	qt = qt.NewChild("fetch matching series: %s", sq)
	defer qt.Done()
	if deadline.Exceeded() {
		return nil, fmt.Errorf("timeout exceeded before starting the query processing: %s", deadline.String())
	}

	// Setup search.
	tr := sq.GetTimeRange()
	if err := vmstorage.CheckTimeRange(tr); err != nil {
		return nil, err
	}
	tfss, err := setupTfss(qt, tr, sq.TagFilterss, sq.MaxMetrics, deadline)
	if err != nil {
		return nil, err
	}

	vmstorage.WG.Add(1)
	defer vmstorage.WG.Done()

	sr := getStorageSearch()
	startTime := time.Now()
	maxSeriesCount := sr.Init(qt, vmstorage.Storage, tfss, tr, sq.MaxMetrics, deadline.Deadline())
	indexSearchDuration.UpdateDuration(startTime)
	type blockRefs struct {
		brs []blockRef
	}
	m := make(map[string]*blockRefs, maxSeriesCount)
	orderedMetricNames := make([]string, 0, maxSeriesCount)
	blocksRead := 0
	samples := 0
	tbf := getTmpBlocksFile()
	var buf []byte
	for sr.NextMetricBlock() {
		blocksRead++
		if deadline.Exceeded() {
			putTmpBlocksFile(tbf)
			putStorageSearch(sr)
			return nil, fmt.Errorf("timeout exceeded while fetching data block #%d from storage: %s", blocksRead, deadline.String())
		}
		br := sr.MetricBlockRef.BlockRef
		samples += br.RowsCount()
		if *maxSamplesPerQuery > 0 && samples > *maxSamplesPerQuery {
			putTmpBlocksFile(tbf)
			putStorageSearch(sr)
			return nil, fmt.Errorf("cannot select more than -search.maxSamplesPerQuery=%d samples; possible solutions: to increase the -search.maxSamplesPerQuery; to reduce time range for the query; to use more specific label filters in order to select lower number of series", *maxSamplesPerQuery)
		}
		buf = br.Marshal(buf[:0])
		addr, err := tbf.WriteBlockRefData(buf)
		if err != nil {
			putTmpBlocksFile(tbf)
			putStorageSearch(sr)
			return nil, fmt.Errorf("cannot write %d bytes to temporary file: %w", len(buf), err)
		}
		metricName := sr.MetricBlockRef.MetricName
		brs := m[string(metricName)]
		if brs == nil {
			brs = &blockRefs{}
		}
		brs.brs = append(brs.brs, blockRef{
			partRef: br.PartRef(),
			addr:    addr,
		})
		if len(brs.brs) == 1 {
			// An optimization for big number of time series with long metricName values:
			// use only a single copy of metricName for both orderedMetricNames and m.
			orderedMetricNames = append(orderedMetricNames, string(metricName))
			m[orderedMetricNames[len(orderedMetricNames)-1]] = brs
		}
	}
	if err := sr.Error(); err != nil {
		putTmpBlocksFile(tbf)
		putStorageSearch(sr)
		if errors.Is(err, storage.ErrDeadlineExceeded) {
			return nil, fmt.Errorf("timeout exceeded during the query: %s", deadline.String())
		}
		return nil, fmt.Errorf("search error after reading %d data blocks: %w", blocksRead, err)
	}
	if err := tbf.Finalize(); err != nil {
		putTmpBlocksFile(tbf)
		putStorageSearch(sr)
		return nil, fmt.Errorf("cannot finalize temporary file: %w", err)
	}
	qt.Printf("fetch unique series=%d, blocks=%d, samples=%d, bytes=%d", len(m), blocksRead, samples, tbf.Len())

	// Fetch data from promdb.
	pm := make(map[string]*promData)
	err = promdb.VisitSeries(sq, deadline, func(metricName []byte, values []float64, timestamps []int64) {
		pd := pm[string(metricName)]
		if pd == nil {
			if _, ok := m[string(metricName)]; !ok {
				orderedMetricNames = append(orderedMetricNames, string(metricName))
			}
			pd = &promData{}
			pm[string(metricName)] = pd
		}
		pd.values = append(pd.values, values...)
		pd.timestamps = append(pd.timestamps, timestamps...)
	})
	if err != nil {
		putTmpBlocksFile(tbf)
		putStorageSearch(sr)
		return nil, fmt.Errorf("error when searching in Prometheus data: %w", err)
	}

	var rss Results
	rss.tr = tr
	rss.deadline = deadline
	pts := make([]packedTimeseries, len(orderedMetricNames))
	for i, metricName := range orderedMetricNames {
		pts[i] = packedTimeseries{
			metricName: metricName,
<<<<<<< HEAD
			brs:        m[metricName],
			pd:         pm[metricName],
=======
			brs:        m[metricName].brs,
>>>>>>> ad105147
		}
	}
	rss.packedTimeseries = pts
	rss.sr = sr
	rss.tbf = tbf
	return &rss, nil
}

var indexSearchDuration = metrics.NewHistogram(`vm_index_search_duration_seconds`)

type blockRef struct {
	partRef storage.PartRef
	addr    tmpBlockAddr
}

func setupTfss(qt *querytracer.Tracer, tr storage.TimeRange, tagFilterss [][]storage.TagFilter, maxMetrics int, deadline searchutils.Deadline) ([]*storage.TagFilters, error) {
	tfss := make([]*storage.TagFilters, 0, len(tagFilterss))
	for _, tagFilters := range tagFilterss {
		tfs := storage.NewTagFilters()
		for i := range tagFilters {
			tf := &tagFilters[i]
			if string(tf.Key) == "__graphite__" {
				query := tf.Value
				paths, err := vmstorage.SearchGraphitePaths(qt, tr, query, maxMetrics, deadline.Deadline())
				if err != nil {
					return nil, fmt.Errorf("error when searching for Graphite paths for query %q: %w", query, err)
				}
				if len(paths) >= maxMetrics {
					return nil, fmt.Errorf("more than %d time series match Graphite query %q; "+
						"either narrow down the query or increase the corresponding -search.max* command-line flag value", maxMetrics, query)
				}
				tfs.AddGraphiteQuery(query, paths, tf.IsNegative)
				continue
			}
			if err := tfs.Add(tf.Key, tf.Value, tf.IsNegative, tf.IsRegexp); err != nil {
				return nil, fmt.Errorf("cannot parse tag filter %s: %w", tf, err)
			}
		}
		tfss = append(tfss, tfs)
	}
	return tfss, nil
}

func applyGraphiteRegexpFilter(filter string, ss []string) ([]string, error) {
	// Anchor filter regexp to the beginning of the string as Graphite does.
	// See https://github.com/graphite-project/graphite-web/blob/3ad279df5cb90b211953e39161df416e54a84948/webapp/graphite/tags/localdatabase.py#L157
	filter = "^(?:" + filter + ")"
	re, err := regexp.Compile(filter)
	if err != nil {
		return nil, fmt.Errorf("cannot parse regexp filter=%q: %w", filter, err)
	}
	dst := ss[:0]
	for _, s := range ss {
		if re.MatchString(s) {
			dst = append(dst, s)
		}
	}
	return dst, nil
}<|MERGE_RESOLUTION|>--- conflicted
+++ resolved
@@ -1178,12 +1178,8 @@
 	for i, metricName := range orderedMetricNames {
 		pts[i] = packedTimeseries{
 			metricName: metricName,
-<<<<<<< HEAD
-			brs:        m[metricName],
+			brs:        m[metricName].brs,
 			pd:         pm[metricName],
-=======
-			brs:        m[metricName].brs,
->>>>>>> ad105147
 		}
 	}
 	rss.packedTimeseries = pts
