--- conflicted
+++ resolved
@@ -298,20 +298,8 @@
 func EmptyLabels() Labels {
 	return Labels{}
 }
-<<<<<<< HEAD
-
-func yoloString(b []byte) string {
-	return *((*string)(unsafe.Pointer(&b)))
-}
-
-func yoloBytes(s string) (b []byte) {
-	*(*string)(unsafe.Pointer(&b)) = s
-	(*reflect.SliceHeader)(unsafe.Pointer(&b)).Cap = len(s)
-	return
-=======
 func yoloBytes(s string) []byte {
 	return unsafe.Slice(unsafe.StringData(s), len(s))
->>>>>>> 61b84e90
 }
 
 // New returns a sorted Labels from the given labels.
