// Copyright 2023 The Prometheus Authors
// Licensed under the Apache License, Version 2.0 (the "License");
// you may not use this file except in compliance with the License.
// You may obtain a copy of the License at
//
// http://www.apache.org/licenses/LICENSE-2.0
//
// Unless required by applicable law or agreed to in writing, software
// distributed under the License is distributed on an "AS IS" BASIS,
// WITHOUT WARRANTIES OR CONDITIONS OF ANY KIND, either express or implied.
// See the License for the specific language governing permissions and
// limitations under the License.

package annotations

import (
	"errors"
	"fmt"

	"github.com/prometheus/common/model"

	"github.com/prometheus/prometheus/promql/parser/posrange"
)

// Annotations is a general wrapper for warnings and other information
// that is returned by the query API along with the results.
// Each individual annotation is modeled by a Go error.
// They are deduplicated based on the string returned by error.Error().
// The zero value is usable without further initialization, see New().
type Annotations map[string]error

// New returns new Annotations ready to use. Note that the zero value of
// Annotations is also fully usable, but using this method is often more
// readable.
func New() *Annotations {
	return &Annotations{}
}

// Add adds an annotation (modeled as a Go error) in-place and returns the
// modified Annotations for convenience.
func (a *Annotations) Add(err error) Annotations {
	if *a == nil {
		*a = Annotations{}
	}
	(*a)[err.Error()] = err
	return *a
}

// Merge adds the contents of the second annotation to the first, modifying
// the first in-place, and returns the merged first Annotation for convenience.
func (a *Annotations) Merge(aa Annotations) Annotations {
	if *a == nil {
		if aa == nil {
			return nil
		}
		*a = Annotations{}
	}
	for key, val := range aa {
		(*a)[key] = val
	}
	return *a
}

// AsErrors is a convenience function to return the annotations map as a slice
// of errors.
func (a Annotations) AsErrors() []error {
	arr := make([]error, 0, len(a))
	for _, err := range a {
		arr = append(arr, err)
	}
	return arr
}

// AsStrings is a convenience function to return the annotations map as a slice
// of strings. The query string is used to get the line number and character offset
// positioning info of the elements which trigger an annotation. We limit the number
// of annotations returned here with maxAnnos (0 for no limit).
func (a Annotations) AsStrings(query string, maxAnnos int) []string {
	arr := make([]string, 0, len(a))
	for _, err := range a {
		if maxAnnos > 0 && len(arr) >= maxAnnos {
			break
		}
		var anErr annoErr
		if errors.As(err, &anErr) {
			anErr.Query = query
			err = anErr
		}
		arr = append(arr, err.Error())
	}
	if maxAnnos > 0 && len(a) > maxAnnos {
		arr = append(arr, fmt.Sprintf("%d more annotations omitted", len(a)-maxAnnos))
	}
	return arr
}

//nolint:revive // error-naming.
var (
	// Currently there are only 2 types, warnings and info.
	// For now, info are visually identical with warnings as we have not updated
	// the API spec or the frontend to show a different kind of warning. But we
	// make the distinction here to prepare for adding them in future.
	PromQLInfo    = errors.New("PromQL info")
	PromQLWarning = errors.New("PromQL warning")

	InvalidQuantileWarning              = fmt.Errorf("%w: quantile value should be between 0 and 1", PromQLWarning)
	BadBucketLabelWarning               = fmt.Errorf("%w: bucket label %q is missing or has a malformed value", PromQLWarning, model.BucketLabel)
	MixedFloatsHistogramsWarning        = fmt.Errorf("%w: encountered a mix of histograms and floats for", PromQLWarning)
	MixedClassicNativeHistogramsWarning = fmt.Errorf("%w: vector contains a mix of classic and native histograms for metric name", PromQLWarning)
	NativeHistogramNotCounterWarning    = fmt.Errorf("%w: this native histogram metric is not a counter:", PromQLWarning)
	NativeHistogramNotGaugeWarning      = fmt.Errorf("%w: this native histogram metric is not a gauge:", PromQLWarning)

	PossibleNonCounterInfo                  = fmt.Errorf("%w: metric might not be a counter, name does not end in _total/_sum/_count/_bucket:", PromQLInfo)
	HistogramQuantileForcedMonotonicityInfo = fmt.Errorf("%w: input to histogram_quantile needed to be fixed for monotonicity (see https://prometheus.io/docs/prometheus/latest/querying/functions/#histogram_quantile) for metric name", PromQLInfo)
	IncompatibleTypesInBinOpInfo            = fmt.Errorf("%w: incompatible sample types encountered for binary operator", PromQLInfo)
)

type annoErr struct {
	PositionRange posrange.PositionRange
	Err           error
	Query         string
}

func (e annoErr) Error() string {
	if e.Query == "" {
		return e.Err.Error()
	}
	return fmt.Sprintf("%s (%s)", e.Err, e.PositionRange.StartPosInput(e.Query, 0))
}

func (e annoErr) Unwrap() error {
	return e.Err
}

// NewInvalidQuantileWarning is used when the user specifies an invalid quantile
// value, i.e. a float that is outside the range [0, 1] or NaN.
func NewInvalidQuantileWarning(q float64, pos posrange.PositionRange) error {
	return annoErr{
		PositionRange: pos,
		Err:           fmt.Errorf("%w, got %g", InvalidQuantileWarning, q),
	}
}

<<<<<<< HEAD
=======
// NewInvalidRatioWarning is used when the user specifies an invalid ratio
// value, i.e. a float that is outside the range [-1, 1] or NaN.
func NewInvalidRatioWarning(q, to float64, pos posrange.PositionRange) error {
	return annoErr{
		PositionRange: pos,
		Err:           fmt.Errorf("%w, got %g, capping to %g", InvalidRatioWarning, q, to),
	}
}

>>>>>>> 61b84e90
// NewBadBucketLabelWarning is used when there is an error parsing the bucket label
// of a classic histogram.
func NewBadBucketLabelWarning(metricName, label string, pos posrange.PositionRange) error {
	return annoErr{
		PositionRange: pos,
		Err:           fmt.Errorf("%w of %q for metric name %q", BadBucketLabelWarning, label, metricName),
	}
}

// NewMixedFloatsHistogramsWarning is used when the queried series includes both
// float samples and histogram samples for functions that do not support mixed
// samples.
func NewMixedFloatsHistogramsWarning(metricName string, pos posrange.PositionRange) error {
	return annoErr{
		PositionRange: pos,
		Err:           fmt.Errorf("%w metric name %q", MixedFloatsHistogramsWarning, metricName),
	}
}

// NewMixedFloatsHistogramsAggWarning is used when the queried series includes both
// float samples and histogram samples in an aggregation.
func NewMixedFloatsHistogramsAggWarning(pos posrange.PositionRange) error {
	return annoErr{
		PositionRange: pos,
		Err:           fmt.Errorf("%w aggregation", MixedFloatsHistogramsWarning),
	}
}

// NewMixedClassicNativeHistogramsWarning is used when the queried series includes
// both classic and native histograms.
func NewMixedClassicNativeHistogramsWarning(metricName string, pos posrange.PositionRange) error {
	return annoErr{
		PositionRange: pos,
		Err:           fmt.Errorf("%w %q", MixedClassicNativeHistogramsWarning, metricName),
	}
}

// NewNativeHistogramNotCounterWarning is used when histogramRate is called
// with isCounter set to true on a gauge histogram.
func NewNativeHistogramNotCounterWarning(metricName string, pos posrange.PositionRange) error {
	return annoErr{
		PositionRange: pos,
		Err:           fmt.Errorf("%w %q", NativeHistogramNotCounterWarning, metricName),
	}
}

// NewNativeHistogramNotGaugeWarning is used when histogramRate is called
// with isCounter set to false on a counter histogram.
func NewNativeHistogramNotGaugeWarning(metricName string, pos posrange.PositionRange) error {
	return annoErr{
		PositionRange: pos,
		Err:           fmt.Errorf("%w %q", NativeHistogramNotGaugeWarning, metricName),
	}
}

// NewPossibleNonCounterInfo is used when a named counter metric with only float samples does not
// have the suffixes _total, _sum, _count, or _bucket.
func NewPossibleNonCounterInfo(metricName string, pos posrange.PositionRange) error {
	return annoErr{
		PositionRange: pos,
		Err:           fmt.Errorf("%w %q", PossibleNonCounterInfo, metricName),
	}
}

// NewHistogramQuantileForcedMonotonicityInfo is used when the input (classic histograms) to
// histogram_quantile needs to be forced to be monotonic.
func NewHistogramQuantileForcedMonotonicityInfo(metricName string, pos posrange.PositionRange) error {
	return annoErr{
		PositionRange: pos,
		Err:           fmt.Errorf("%w %q", HistogramQuantileForcedMonotonicityInfo, metricName),
	}
}

// NewIncompatibleTypesInBinOpInfo is used if binary operators act on a
// combination of types that doesn't work and therefore returns no result.
func NewIncompatibleTypesInBinOpInfo(lhsType, operator, rhsType string, pos posrange.PositionRange) error {
	return annoErr{
		PositionRange: pos,
		Err:           fmt.Errorf("%w %q: %s %s %s", IncompatibleTypesInBinOpInfo, operator, lhsType, operator, rhsType),
	}
}<|MERGE_RESOLUTION|>--- conflicted
+++ resolved
@@ -71,27 +71,58 @@
 	return arr
 }
 
-// AsStrings is a convenience function to return the annotations map as a slice
-// of strings. The query string is used to get the line number and character offset
-// positioning info of the elements which trigger an annotation. We limit the number
-// of annotations returned here with maxAnnos (0 for no limit).
-func (a Annotations) AsStrings(query string, maxAnnos int) []string {
-	arr := make([]string, 0, len(a))
+// AsStrings is a convenience function to return the annotations map as 2 slices
+// of strings, separated into warnings and infos. The query string is used to get the
+// line number and character offset positioning info of the elements which trigger an
+// annotation. We limit the number of warnings and infos returned here with maxWarnings
+// and maxInfos respectively (0 for no limit).
+func (a Annotations) AsStrings(query string, maxWarnings, maxInfos int) (warnings, infos []string) {
+	warnings = make([]string, 0, maxWarnings+1)
+	infos = make([]string, 0, maxInfos+1)
+	warnSkipped := 0
+	infoSkipped := 0
 	for _, err := range a {
-		if maxAnnos > 0 && len(arr) >= maxAnnos {
-			break
-		}
 		var anErr annoErr
 		if errors.As(err, &anErr) {
 			anErr.Query = query
 			err = anErr
 		}
-		arr = append(arr, err.Error())
-	}
-	if maxAnnos > 0 && len(a) > maxAnnos {
-		arr = append(arr, fmt.Sprintf("%d more annotations omitted", len(a)-maxAnnos))
-	}
-	return arr
+		switch {
+		case errors.Is(err, PromQLInfo):
+			if maxInfos == 0 || len(infos) < maxInfos {
+				infos = append(infos, err.Error())
+			} else {
+				infoSkipped++
+			}
+		default:
+			if maxWarnings == 0 || len(warnings) < maxWarnings {
+				warnings = append(warnings, err.Error())
+			} else {
+				warnSkipped++
+			}
+		}
+	}
+	if warnSkipped > 0 {
+		warnings = append(warnings, fmt.Sprintf("%d more warning annotations omitted", warnSkipped))
+	}
+	if infoSkipped > 0 {
+		infos = append(infos, fmt.Sprintf("%d more info annotations omitted", infoSkipped))
+	}
+	return
+}
+
+// CountWarningsAndInfo counts and returns the number of warnings and infos in the
+// annotations wrapper.
+func (a Annotations) CountWarningsAndInfo() (countWarnings, countInfo int) {
+	for _, err := range a {
+		if errors.Is(err, PromQLWarning) {
+			countWarnings++
+		}
+		if errors.Is(err, PromQLInfo) {
+			countInfo++
+		}
+	}
+	return
 }
 
 //nolint:revive // error-naming.
@@ -103,12 +134,15 @@
 	PromQLInfo    = errors.New("PromQL info")
 	PromQLWarning = errors.New("PromQL warning")
 
-	InvalidQuantileWarning              = fmt.Errorf("%w: quantile value should be between 0 and 1", PromQLWarning)
-	BadBucketLabelWarning               = fmt.Errorf("%w: bucket label %q is missing or has a malformed value", PromQLWarning, model.BucketLabel)
-	MixedFloatsHistogramsWarning        = fmt.Errorf("%w: encountered a mix of histograms and floats for", PromQLWarning)
-	MixedClassicNativeHistogramsWarning = fmt.Errorf("%w: vector contains a mix of classic and native histograms for metric name", PromQLWarning)
-	NativeHistogramNotCounterWarning    = fmt.Errorf("%w: this native histogram metric is not a counter:", PromQLWarning)
-	NativeHistogramNotGaugeWarning      = fmt.Errorf("%w: this native histogram metric is not a gauge:", PromQLWarning)
+	InvalidRatioWarning                        = fmt.Errorf("%w: ratio value should be between -1 and 1", PromQLWarning)
+	InvalidQuantileWarning                     = fmt.Errorf("%w: quantile value should be between 0 and 1", PromQLWarning)
+	BadBucketLabelWarning                      = fmt.Errorf("%w: bucket label %q is missing or has a malformed value", PromQLWarning, model.BucketLabel)
+	MixedFloatsHistogramsWarning               = fmt.Errorf("%w: encountered a mix of histograms and floats for", PromQLWarning)
+	MixedClassicNativeHistogramsWarning        = fmt.Errorf("%w: vector contains a mix of classic and native histograms for metric name", PromQLWarning)
+	NativeHistogramNotCounterWarning           = fmt.Errorf("%w: this native histogram metric is not a counter:", PromQLWarning)
+	NativeHistogramNotGaugeWarning             = fmt.Errorf("%w: this native histogram metric is not a gauge:", PromQLWarning)
+	MixedExponentialCustomHistogramsWarning    = fmt.Errorf("%w: vector contains a mix of histograms with exponential and custom buckets schemas for metric name", PromQLWarning)
+	IncompatibleCustomBucketsHistogramsWarning = fmt.Errorf("%w: vector contains histograms with incompatible custom buckets for metric name", PromQLWarning)
 
 	PossibleNonCounterInfo                  = fmt.Errorf("%w: metric might not be a counter, name does not end in _total/_sum/_count/_bucket:", PromQLInfo)
 	HistogramQuantileForcedMonotonicityInfo = fmt.Errorf("%w: input to histogram_quantile needed to be fixed for monotonicity (see https://prometheus.io/docs/prometheus/latest/querying/functions/#histogram_quantile) for metric name", PromQLInfo)
@@ -141,8 +175,6 @@
 	}
 }
 
-<<<<<<< HEAD
-=======
 // NewInvalidRatioWarning is used when the user specifies an invalid ratio
 // value, i.e. a float that is outside the range [-1, 1] or NaN.
 func NewInvalidRatioWarning(q, to float64, pos posrange.PositionRange) error {
@@ -152,7 +184,6 @@
 	}
 }
 
->>>>>>> 61b84e90
 // NewBadBucketLabelWarning is used when there is an error parsing the bucket label
 // of a classic histogram.
 func NewBadBucketLabelWarning(metricName, label string, pos posrange.PositionRange) error {
@@ -208,6 +239,24 @@
 	}
 }
 
+// NewMixedExponentialCustomHistogramsWarning is used when the queried series includes
+// histograms with both exponential and custom buckets schemas.
+func NewMixedExponentialCustomHistogramsWarning(metricName string, pos posrange.PositionRange) error {
+	return annoErr{
+		PositionRange: pos,
+		Err:           fmt.Errorf("%w %q", MixedExponentialCustomHistogramsWarning, metricName),
+	}
+}
+
+// NewIncompatibleCustomBucketsHistogramsWarning is used when the queried series includes
+// custom buckets histograms with incompatible custom bounds.
+func NewIncompatibleCustomBucketsHistogramsWarning(metricName string, pos posrange.PositionRange) error {
+	return annoErr{
+		PositionRange: pos,
+		Err:           fmt.Errorf("%w %q", IncompatibleCustomBucketsHistogramsWarning, metricName),
+	}
+}
+
 // NewPossibleNonCounterInfo is used when a named counter metric with only float samples does not
 // have the suffixes _total, _sum, _count, or _bucket.
 func NewPossibleNonCounterInfo(metricName string, pos posrange.PositionRange) error {
