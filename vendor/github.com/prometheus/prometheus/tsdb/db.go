// Copyright 2017 The Prometheus Authors
// Licensed under the Apache License, Version 2.0 (the "License");
// you may not use this file except in compliance with the License.
// You may obtain a copy of the License at
//
// http://www.apache.org/licenses/LICENSE-2.0
//
// Unless required by applicable law or agreed to in writing, software
// distributed under the License is distributed on an "AS IS" BASIS,
// WITHOUT WARRANTIES OR CONDITIONS OF ANY KIND, either express or implied.
// See the License for the specific language governing permissions and
// limitations under the License.

// Package tsdb implements a time series storage for float64 sample data.
package tsdb

import (
	"context"
	"errors"
	"fmt"
	"io"
	"io/fs"
	"log/slog"
	"math"
	"math/rand"
	"os"
	"path/filepath"
	"slices"
	"strings"
	"sync"
	"time"

	"github.com/oklog/ulid"
	"github.com/prometheus/client_golang/prometheus"
	"github.com/prometheus/common/promslog"
	"go.uber.org/atomic"
	"golang.org/x/sync/errgroup"

	"github.com/prometheus/prometheus/config"
	"github.com/prometheus/prometheus/model/labels"
	"github.com/prometheus/prometheus/storage"
	"github.com/prometheus/prometheus/tsdb/chunkenc"
	"github.com/prometheus/prometheus/tsdb/chunks"
	tsdb_errors "github.com/prometheus/prometheus/tsdb/errors"
	"github.com/prometheus/prometheus/tsdb/fileutil"
	_ "github.com/prometheus/prometheus/tsdb/goversion" // Load the package into main to make sure minimum Go version is met.
	"github.com/prometheus/prometheus/tsdb/tsdbutil"
	"github.com/prometheus/prometheus/tsdb/wlog"
)

const (
	// DefaultBlockDuration in milliseconds.
	DefaultBlockDuration = int64(2 * time.Hour / time.Millisecond)

	// DefaultCompactionDelayMaxPercent in percentage.
	DefaultCompactionDelayMaxPercent = 10

	// Block dir suffixes to make deletion and creation operations atomic.
	// We decided to do suffixes instead of creating meta.json as last (or delete as first) one,
	// because in error case you still can recover meta.json from the block content within local TSDB dir.
	// TODO(bwplotka): TSDB can end up with various .tmp files (e.g meta.json.tmp, WAL or segment tmp file. Think
	// about removing those too on start to save space. Currently only blocks tmp dirs are removed.
	tmpForDeletionBlockDirSuffix = ".tmp-for-deletion"
	tmpForCreationBlockDirSuffix = ".tmp-for-creation"
	// Pre-2.21 tmp dir suffix, used in clean-up functions.
	tmpLegacy = ".tmp"
)

// ErrNotReady is returned if the underlying storage is not ready yet.
var ErrNotReady = errors.New("TSDB not ready")

// DefaultOptions used for the DB. They are reasonable for setups using
// millisecond precision timestamps.
func DefaultOptions() *Options {
	return &Options{
		WALSegmentSize:              wlog.DefaultSegmentSize,
		MaxBlockChunkSegmentSize:    chunks.DefaultChunkSegmentSize,
		RetentionDuration:           int64(15 * 24 * time.Hour / time.Millisecond),
		MinBlockDuration:            DefaultBlockDuration,
		MaxBlockDuration:            DefaultBlockDuration,
		NoLockfile:                  false,
		SamplesPerChunk:             DefaultSamplesPerChunk,
		WALCompression:              wlog.CompressionNone,
		StripeSize:                  DefaultStripeSize,
		HeadChunksWriteBufferSize:   chunks.DefaultWriteBufferSize,
		IsolationDisabled:           defaultIsolationDisabled,
		HeadChunksWriteQueueSize:    chunks.DefaultWriteQueueSize,
		OutOfOrderCapMax:            DefaultOutOfOrderCapMax,
		EnableOverlappingCompaction: true,
		EnableSharding:              false,
		EnableDelayedCompaction:     false,
		CompactionDelayMaxPercent:   DefaultCompactionDelayMaxPercent,
		CompactionDelay:             time.Duration(0),
	}
}

// Options of the DB storage.
type Options struct {
	// Segments (wal files) max size.
	// WALSegmentSize = 0, segment size is default size.
	// WALSegmentSize > 0, segment size is WALSegmentSize.
	// WALSegmentSize < 0, wal is disabled.
	WALSegmentSize int

	// MaxBlockChunkSegmentSize is the max size of block chunk segment files.
	// MaxBlockChunkSegmentSize = 0, chunk segment size is default size.
	// MaxBlockChunkSegmentSize > 0, chunk segment size is MaxBlockChunkSegmentSize.
	MaxBlockChunkSegmentSize int64

	// Duration of persisted data to keep.
	// Unit agnostic as long as unit is consistent with MinBlockDuration and MaxBlockDuration.
	// Typically it is in milliseconds.
	RetentionDuration int64

	// Maximum number of bytes in blocks to be retained.
	// 0 or less means disabled.
	// NOTE: For proper storage calculations need to consider
	// the size of the WAL folder which is not added when calculating
	// the current size of the database.
	MaxBytes int64

	// NoLockfile disables creation and consideration of a lock file.
	NoLockfile bool

	// WALCompression configures the compression type to use on records in the WAL.
	WALCompression wlog.CompressionType

	// Maximum number of CPUs that can simultaneously processes WAL replay.
	// If it is <=0, then GOMAXPROCS is used.
	WALReplayConcurrency int

	// StripeSize is the size in entries of the series hash map. Reducing the size will save memory but impact performance.
	StripeSize int

	// The timestamp range of head blocks after which they get persisted.
	// It's the minimum duration of any persisted block.
	// Unit agnostic as long as unit is consistent with RetentionDuration and MaxBlockDuration.
	// Typically it is in milliseconds.
	MinBlockDuration int64

	// The maximum timestamp range of compacted blocks.
	// Unit agnostic as long as unit is consistent with MinBlockDuration and RetentionDuration.
	// Typically it is in milliseconds.
	MaxBlockDuration int64

	// HeadChunksWriteBufferSize configures the write buffer size used by the head chunks mapper.
	HeadChunksWriteBufferSize int

	// HeadChunksWriteQueueSize configures the size of the chunk write queue used in the head chunks mapper.
	HeadChunksWriteQueueSize int

	// SamplesPerChunk configures the target number of samples per chunk.
	SamplesPerChunk int

	// SeriesLifecycleCallback specifies a list of callbacks that will be called during a lifecycle of a series.
	// It is always a no-op in Prometheus and mainly meant for external users who import TSDB.
	SeriesLifecycleCallback SeriesLifecycleCallback

	// BlocksToDelete is a function which returns the blocks which can be deleted.
	// It is always the default time and size based retention in Prometheus and
	// mainly meant for external users who import TSDB.
	BlocksToDelete BlocksToDeleteFunc

	// Enables the in memory exemplar storage.
	EnableExemplarStorage bool

	// Enables the snapshot of in-memory chunks on shutdown. This makes restarts faster.
	EnableMemorySnapshotOnShutdown bool

	// MaxExemplars sets the size, in # of exemplars stored, of the single circular buffer used to store exemplars in memory.
	// See tsdb/exemplar.go, specifically the CircularExemplarStorage struct and it's constructor NewCircularExemplarStorage.
	MaxExemplars int64

	// Disables isolation between reads and in-flight appends.
	IsolationDisabled bool

	// EnableNativeHistograms enables the ingestion of native histograms.
	EnableNativeHistograms bool

	// EnableOOONativeHistograms enables the ingestion of OOO native histograms.
	// It will only take effect if EnableNativeHistograms is set to true and the
	// OutOfOrderTimeWindow is > 0. This flag will be removed after testing of
	// OOO Native Histogram ingestion is complete.
	EnableOOONativeHistograms bool

	// OutOfOrderTimeWindow specifies how much out of order is allowed, if any.
	// This can change during run-time, so this value from here should only be used
	// while initialising.
	OutOfOrderTimeWindow int64

	// OutOfOrderCapMax is maximum capacity for OOO chunks (in samples).
	// If it is <=0, the default value is assumed.
	OutOfOrderCapMax int64

	// Compaction of overlapping blocks are allowed if EnableOverlappingCompaction is true.
	// This is an optional flag for overlapping blocks.
	// The reason why this flag exists is because there are various users of the TSDB
	// that do not want vertical compaction happening on ingest time. Instead,
	// they'd rather keep overlapping blocks and let another component do the overlapping compaction later.
	EnableOverlappingCompaction bool

	// EnableSharding enables query sharding support in TSDB.
	EnableSharding bool

	// EnableDelayedCompaction, when set to true, assigns a random value to CompactionDelay during DB opening.
	// When set to false, delayed compaction is disabled, unless CompactionDelay is set directly.
	EnableDelayedCompaction bool
	// CompactionDelay delays the start time of auto compactions.
	// It can be increased by up to one minute if the DB does not commit too often.
	CompactionDelay time.Duration
	// CompactionDelayMaxPercent is the upper limit for CompactionDelay, specified as a percentage of the head chunk range.
	CompactionDelayMaxPercent int

	// NewCompactorFunc is a function that returns a TSDB compactor.
	NewCompactorFunc NewCompactorFunc
}

type NewCompactorFunc func(ctx context.Context, r prometheus.Registerer, l *slog.Logger, ranges []int64, pool chunkenc.Pool, opts *Options) (Compactor, error)

type BlocksToDeleteFunc func(blocks []*Block) map[ulid.ULID]struct{}

// DB handles reads and writes of time series falling into
// a hashed partition of a seriedb.
type DB struct {
	dir    string
	locker *tsdbutil.DirLocker

	logger         *slog.Logger
	metrics        *dbMetrics
	opts           *Options
	chunkPool      chunkenc.Pool
	compactor      Compactor
	blocksToDelete BlocksToDeleteFunc

	// mtx must be held when modifying the general block layout or lastGarbageCollectedMmapRef.
	mtx    sync.RWMutex
	blocks []*Block

	// The last OOO chunk that was compacted and written to disk. New queriers must not read chunks less
	// than or equal to this reference, as these chunks could be garbage collected at any time.
	lastGarbageCollectedMmapRef chunks.ChunkDiskMapperRef

	head *Head

	compactc chan struct{}
	donec    chan struct{}
	stopc    chan struct{}

	// cmtx ensures that compactions and deletions don't run simultaneously.
	cmtx sync.Mutex

	// autoCompactMtx ensures that no compaction gets triggered while
	// changing the autoCompact var.
	autoCompactMtx sync.Mutex
	autoCompact    bool

	// Cancel a running compaction when a shutdown is initiated.
	compactCancel context.CancelFunc

	// timeWhenCompactionDelayStarted helps delay the compactions start time.
	timeWhenCompactionDelayStarted time.Time

	// oooWasEnabled is true if out of order support was enabled at least one time
	// during the time TSDB was up. In which case we need to keep supporting
	// out-of-order compaction and vertical queries.
	oooWasEnabled atomic.Bool

	writeNotified wlog.WriteNotified

	registerer prometheus.Registerer
}

type dbMetrics struct {
	loadedBlocks         prometheus.GaugeFunc
	symbolTableSize      prometheus.GaugeFunc
	reloads              prometheus.Counter
	reloadsFailed        prometheus.Counter
	compactionsFailed    prometheus.Counter
	compactionsTriggered prometheus.Counter
	compactionsSkipped   prometheus.Counter
	sizeRetentionCount   prometheus.Counter
	timeRetentionCount   prometheus.Counter
	startTime            prometheus.GaugeFunc
	tombCleanTimer       prometheus.Histogram
	blocksBytes          prometheus.Gauge
	maxBytes             prometheus.Gauge
	retentionDuration    prometheus.Gauge
}

func newDBMetrics(db *DB, r prometheus.Registerer) *dbMetrics {
	m := &dbMetrics{}

	m.loadedBlocks = prometheus.NewGaugeFunc(prometheus.GaugeOpts{
		Name: "prometheus_tsdb_blocks_loaded",
		Help: "Number of currently loaded data blocks",
	}, func() float64 {
		db.mtx.RLock()
		defer db.mtx.RUnlock()
		return float64(len(db.blocks))
	})
	m.symbolTableSize = prometheus.NewGaugeFunc(prometheus.GaugeOpts{
		Name: "prometheus_tsdb_symbol_table_size_bytes",
		Help: "Size of symbol table in memory for loaded blocks",
	}, func() float64 {
		db.mtx.RLock()
		blocks := db.blocks
		db.mtx.RUnlock()
		symTblSize := uint64(0)
		for _, b := range blocks {
			symTblSize += b.GetSymbolTableSize()
		}
		return float64(symTblSize)
	})
	m.reloads = prometheus.NewCounter(prometheus.CounterOpts{
		Name: "prometheus_tsdb_reloads_total",
		Help: "Number of times the database reloaded block data from disk.",
	})
	m.reloadsFailed = prometheus.NewCounter(prometheus.CounterOpts{
		Name: "prometheus_tsdb_reloads_failures_total",
		Help: "Number of times the database failed to reloadBlocks block data from disk.",
	})
	m.compactionsTriggered = prometheus.NewCounter(prometheus.CounterOpts{
		Name: "prometheus_tsdb_compactions_triggered_total",
		Help: "Total number of triggered compactions for the partition.",
	})
	m.compactionsFailed = prometheus.NewCounter(prometheus.CounterOpts{
		Name: "prometheus_tsdb_compactions_failed_total",
		Help: "Total number of compactions that failed for the partition.",
	})
	m.timeRetentionCount = prometheus.NewCounter(prometheus.CounterOpts{
		Name: "prometheus_tsdb_time_retentions_total",
		Help: "The number of times that blocks were deleted because the maximum time limit was exceeded.",
	})
	m.compactionsSkipped = prometheus.NewCounter(prometheus.CounterOpts{
		Name: "prometheus_tsdb_compactions_skipped_total",
		Help: "Total number of skipped compactions due to disabled auto compaction.",
	})
	m.startTime = prometheus.NewGaugeFunc(prometheus.GaugeOpts{
		Name: "prometheus_tsdb_lowest_timestamp",
		Help: "Lowest timestamp value stored in the database. The unit is decided by the library consumer.",
	}, func() float64 {
		db.mtx.RLock()
		defer db.mtx.RUnlock()
		if len(db.blocks) == 0 {
			return float64(db.head.MinTime())
		}
		return float64(db.blocks[0].meta.MinTime)
	})
	m.tombCleanTimer = prometheus.NewHistogram(prometheus.HistogramOpts{
		Name:                            "prometheus_tsdb_tombstone_cleanup_seconds",
		Help:                            "The time taken to recompact blocks to remove tombstones.",
		NativeHistogramBucketFactor:     1.1,
		NativeHistogramMaxBucketNumber:  100,
		NativeHistogramMinResetDuration: 1 * time.Hour,
	})
	m.blocksBytes = prometheus.NewGauge(prometheus.GaugeOpts{
		Name: "prometheus_tsdb_storage_blocks_bytes",
		Help: "The number of bytes that are currently used for local storage by all blocks.",
	})
	m.maxBytes = prometheus.NewGauge(prometheus.GaugeOpts{
		Name: "prometheus_tsdb_retention_limit_bytes",
		Help: "Max number of bytes to be retained in the tsdb blocks, configured 0 means disabled",
	})
	m.retentionDuration = prometheus.NewGauge(prometheus.GaugeOpts{
		Name: "prometheus_tsdb_retention_limit_seconds",
		Help: "How long to retain samples in storage.",
	})
	m.sizeRetentionCount = prometheus.NewCounter(prometheus.CounterOpts{
		Name: "prometheus_tsdb_size_retentions_total",
		Help: "The number of times that blocks were deleted because the maximum number of bytes was exceeded.",
	})

	if r != nil {
		r.MustRegister(
			m.loadedBlocks,
			m.symbolTableSize,
			m.reloads,
			m.reloadsFailed,
			m.compactionsFailed,
			m.compactionsTriggered,
			m.compactionsSkipped,
			m.sizeRetentionCount,
			m.timeRetentionCount,
			m.startTime,
			m.tombCleanTimer,
			m.blocksBytes,
			m.maxBytes,
			m.retentionDuration,
		)
	}
	return m
}

// DBStats contains statistics about the DB separated by component (eg. head).
// They are available before the DB has finished initializing.
type DBStats struct {
	Head *HeadStats
}

// NewDBStats returns a new DBStats object initialized using the
// new function from each component.
func NewDBStats() *DBStats {
	return &DBStats{
		Head: NewHeadStats(),
	}
}

// ErrClosed is returned when the db is closed.
var ErrClosed = errors.New("db already closed")

// DBReadOnly provides APIs for read only operations on a database.
// Current implementation doesn't support concurrency so
// all API calls should happen in the same go routine.
type DBReadOnly struct {
	logger     *slog.Logger
	dir        string
	sandboxDir string
	closers    []io.Closer
	closed     chan struct{}
}

// OpenDBReadOnly opens DB in the given directory for read only operations.
func OpenDBReadOnly(dir, sandboxDirRoot string, l *slog.Logger) (*DBReadOnly, error) {
	if _, err := os.Stat(dir); err != nil {
		return nil, fmt.Errorf("opening the db dir: %w", err)
	}

	if sandboxDirRoot == "" {
		sandboxDirRoot = dir
	}
	sandboxDir, err := os.MkdirTemp(sandboxDirRoot, "tmp_dbro_sandbox")
	if err != nil {
		return nil, fmt.Errorf("setting up sandbox dir: %w", err)
	}

	if l == nil {
		l = promslog.NewNopLogger()
	}

	return &DBReadOnly{
		logger:     l,
		dir:        dir,
		sandboxDir: sandboxDir,
		closed:     make(chan struct{}),
	}, nil
}

// FlushWAL creates a new block containing all data that's currently in the memory buffer/WAL.
// Samples that are in existing blocks will not be written to the new block.
// Note that if the read only database is running concurrently with a
// writable database then writing the WAL to the database directory can race.
func (db *DBReadOnly) FlushWAL(dir string) (returnErr error) {
	blockReaders, err := db.Blocks()
	if err != nil {
		return fmt.Errorf("read blocks: %w", err)
	}
	maxBlockTime := int64(math.MinInt64)
	if len(blockReaders) > 0 {
		maxBlockTime = blockReaders[len(blockReaders)-1].Meta().MaxTime
	}
	w, err := wlog.Open(db.logger, filepath.Join(db.dir, "wal"))
	if err != nil {
		return err
	}
	var wbl *wlog.WL
	wblDir := filepath.Join(db.dir, wlog.WblDirName)
	if _, err := os.Stat(wblDir); !os.IsNotExist(err) {
		wbl, err = wlog.Open(db.logger, wblDir)
		if err != nil {
			return err
		}
	}
	opts := DefaultHeadOptions()
	opts.ChunkDirRoot = db.dir
	head, err := NewHead(nil, db.logger, w, wbl, opts, NewHeadStats())
	if err != nil {
		return err
	}
	defer func() {
		errs := tsdb_errors.NewMulti(returnErr)
		if err := head.Close(); err != nil {
			errs.Add(fmt.Errorf("closing Head: %w", err))
		}
		returnErr = errs.Err()
	}()
	// Set the min valid time for the ingested wal samples
	// to be no lower than the maxt of the last block.
	if err := head.Init(maxBlockTime); err != nil {
		return fmt.Errorf("read WAL: %w", err)
	}
	mint := head.MinTime()
	maxt := head.MaxTime()
	rh := NewRangeHead(head, mint, maxt)
	compactor, err := NewLeveledCompactor(
		context.Background(),
		nil,
		db.logger,
		ExponentialBlockRanges(DefaultOptions().MinBlockDuration, 3, 5),
		chunkenc.NewPool(), nil,
	)
	if err != nil {
		return fmt.Errorf("create leveled compactor: %w", err)
	}
	// Add +1 millisecond to block maxt because block intervals are half-open: [b.MinTime, b.MaxTime).
	// Because of this block intervals are always +1 than the total samples it includes.
	_, err = compactor.Write(dir, rh, mint, maxt+1, nil)
	if err != nil {
		return fmt.Errorf("writing WAL: %w", err)
	}
	return nil
}

func (db *DBReadOnly) loadDataAsQueryable(maxt int64) (storage.SampleAndChunkQueryable, error) {
	select {
	case <-db.closed:
		return nil, ErrClosed
	default:
	}
	blockReaders, err := db.Blocks()
	if err != nil {
		return nil, err
	}
	blocks := make([]*Block, len(blockReaders))
	for i, b := range blockReaders {
		b, ok := b.(*Block)
		if !ok {
			return nil, errors.New("unable to convert a read only block to a normal block")
		}
		blocks[i] = b
	}

	opts := DefaultHeadOptions()
	// Hard link the chunk files to a dir in db.sandboxDir in case the Head needs to truncate some of them
	// or cut new ones while replaying the WAL.
	// See https://github.com/prometheus/prometheus/issues/11618.
	err = chunks.HardLinkChunkFiles(mmappedChunksDir(db.dir), mmappedChunksDir(db.sandboxDir))
	if err != nil {
		return nil, err
	}
	opts.ChunkDirRoot = db.sandboxDir
	head, err := NewHead(nil, db.logger, nil, nil, opts, NewHeadStats())
	if err != nil {
		return nil, err
	}
	maxBlockTime := int64(math.MinInt64)
	if len(blocks) > 0 {
		maxBlockTime = blocks[len(blocks)-1].Meta().MaxTime
	}

	// Also add the WAL if the current blocks don't cover the requests time range.
	if maxBlockTime <= maxt {
		if err := head.Close(); err != nil {
			return nil, err
		}
		w, err := wlog.Open(db.logger, filepath.Join(db.dir, "wal"))
		if err != nil {
			return nil, err
		}
		var wbl *wlog.WL
		wblDir := filepath.Join(db.dir, wlog.WblDirName)
		if _, err := os.Stat(wblDir); !os.IsNotExist(err) {
			wbl, err = wlog.Open(db.logger, wblDir)
			if err != nil {
				return nil, err
			}
		}
		opts := DefaultHeadOptions()
		opts.ChunkDirRoot = db.sandboxDir
		head, err = NewHead(nil, db.logger, w, wbl, opts, NewHeadStats())
		if err != nil {
			return nil, err
		}
		// Set the min valid time for the ingested wal samples
		// to be no lower than the maxt of the last block.
		if err := head.Init(maxBlockTime); err != nil {
			return nil, fmt.Errorf("read WAL: %w", err)
		}
		// Set the wal and the wbl to nil to disable related operations.
		// This is mainly to avoid blocking when closing the head.
		head.wal = nil
		head.wbl = nil
	}

	db.closers = append(db.closers, head)
	return &DB{
		dir:    db.dir,
		logger: db.logger,
		blocks: blocks,
		head:   head,
	}, nil
}

// Querier loads the blocks and wal and returns a new querier over the data partition for the given time range.
// Current implementation doesn't support multiple Queriers.
func (db *DBReadOnly) Querier(mint, maxt int64) (storage.Querier, error) {
	q, err := db.loadDataAsQueryable(maxt)
	if err != nil {
		return nil, err
	}
	return q.Querier(mint, maxt)
}

// ChunkQuerier loads blocks and the wal and returns a new chunk querier over the data partition for the given time range.
// Current implementation doesn't support multiple ChunkQueriers.
func (db *DBReadOnly) ChunkQuerier(mint, maxt int64) (storage.ChunkQuerier, error) {
	q, err := db.loadDataAsQueryable(maxt)
	if err != nil {
		return nil, err
	}
	return q.ChunkQuerier(mint, maxt)
}

// Blocks returns a slice of block readers for persisted blocks.
func (db *DBReadOnly) Blocks() ([]BlockReader, error) {
	select {
	case <-db.closed:
		return nil, ErrClosed
	default:
	}
	loadable, corrupted, err := openBlocks(db.logger, db.dir, nil, nil)
	if err != nil {
		return nil, err
	}

	// Corrupted blocks that have been superseded by a loadable block can be safely ignored.
	for _, block := range loadable {
		for _, b := range block.Meta().Compaction.Parents {
			delete(corrupted, b.ULID)
		}
	}
	if len(corrupted) > 0 {
		for _, b := range loadable {
			if err := b.Close(); err != nil {
				db.logger.Warn("Closing block failed", "err", err, "block", b)
			}
		}
		errs := tsdb_errors.NewMulti()
		for ulid, err := range corrupted {
			if err != nil {
				errs.Add(fmt.Errorf("corrupted block %s: %w", ulid.String(), err))
			}
		}
		return nil, errs.Err()
	}

	if len(loadable) == 0 {
		return nil, nil
	}

	slices.SortFunc(loadable, func(a, b *Block) int {
		switch {
		case a.Meta().MinTime < b.Meta().MinTime:
			return -1
		case a.Meta().MinTime > b.Meta().MinTime:
			return 1
		default:
			return 0
		}
	})

	blockMetas := make([]BlockMeta, 0, len(loadable))
	for _, b := range loadable {
		blockMetas = append(blockMetas, b.Meta())
	}
	if overlaps := OverlappingBlocks(blockMetas); len(overlaps) > 0 {
		db.logger.Warn("Overlapping blocks found during opening", "detail", overlaps.String())
	}

	// Close all previously open readers and add the new ones to the cache.
	for _, closer := range db.closers {
		closer.Close()
	}

	blockClosers := make([]io.Closer, len(loadable))
	blockReaders := make([]BlockReader, len(loadable))
	for i, b := range loadable {
		blockClosers[i] = b
		blockReaders[i] = b
	}
	db.closers = blockClosers

	return blockReaders, nil
}

// LastBlockID returns the BlockID of latest block.
func (db *DBReadOnly) LastBlockID() (string, error) {
	entries, err := os.ReadDir(db.dir)
	if err != nil {
		return "", err
	}

	maxT := uint64(0)

	lastBlockID := ""

	for _, e := range entries {
		// Check if dir is a block dir or not.
		dirName := e.Name()
		ulidObj, err := ulid.ParseStrict(dirName)
		if err != nil {
			continue // Not a block dir.
		}
		timestamp := ulidObj.Time()
		if timestamp > maxT {
			maxT = timestamp
			lastBlockID = dirName
		}
	}

	if lastBlockID == "" {
		return "", errors.New("no blocks found")
	}

	return lastBlockID, nil
}

// Block returns a block reader by given block id.
func (db *DBReadOnly) Block(blockID string) (BlockReader, error) {
	select {
	case <-db.closed:
		return nil, ErrClosed
	default:
	}

	_, err := os.Stat(filepath.Join(db.dir, blockID))
	if os.IsNotExist(err) {
		return nil, fmt.Errorf("invalid block ID %s", blockID)
	}

	block, err := OpenBlock(db.logger, filepath.Join(db.dir, blockID), nil)
	if err != nil {
		return nil, err
	}
	db.closers = append(db.closers, block)

	return block, nil
}

// Close all block readers and delete the sandbox dir.
func (db *DBReadOnly) Close() error {
	defer func() {
		// Delete the temporary sandbox directory that was created when opening the DB.
		if err := os.RemoveAll(db.sandboxDir); err != nil {
			db.logger.Error("delete sandbox dir", "err", err)
		}
	}()
	select {
	case <-db.closed:
		return ErrClosed
	default:
	}
	close(db.closed)

	return tsdb_errors.CloseAll(db.closers)
}

// Open returns a new DB in the given directory. If options are empty, DefaultOptions will be used.
func Open(dir string, l *slog.Logger, r prometheus.Registerer, opts *Options, stats *DBStats) (db *DB, err error) {
	var rngs []int64
	opts, rngs = validateOpts(opts, nil)

	return open(dir, l, r, opts, rngs, stats)
}

func validateOpts(opts *Options, rngs []int64) (*Options, []int64) {
	if opts == nil {
		opts = DefaultOptions()
	}
	if opts.StripeSize <= 0 {
		opts.StripeSize = DefaultStripeSize
	}
	if opts.HeadChunksWriteBufferSize <= 0 {
		opts.HeadChunksWriteBufferSize = chunks.DefaultWriteBufferSize
	}
	if opts.HeadChunksWriteQueueSize < 0 {
		opts.HeadChunksWriteQueueSize = chunks.DefaultWriteQueueSize
	}
	if opts.SamplesPerChunk <= 0 {
		opts.SamplesPerChunk = DefaultSamplesPerChunk
	}
	if opts.MaxBlockChunkSegmentSize <= 0 {
		opts.MaxBlockChunkSegmentSize = chunks.DefaultChunkSegmentSize
	}
	if opts.MinBlockDuration <= 0 {
		opts.MinBlockDuration = DefaultBlockDuration
	}
	if opts.MinBlockDuration > opts.MaxBlockDuration {
		opts.MaxBlockDuration = opts.MinBlockDuration
	}
	if opts.OutOfOrderCapMax <= 0 {
		opts.OutOfOrderCapMax = DefaultOutOfOrderCapMax
	}
	if opts.OutOfOrderTimeWindow < 0 {
		opts.OutOfOrderTimeWindow = 0
	}

	if len(rngs) == 0 {
		// Start with smallest block duration and create exponential buckets until the exceed the
		// configured maximum block duration.
		rngs = ExponentialBlockRanges(opts.MinBlockDuration, 10, 3)
	}
	return opts, rngs
}

// open returns a new DB in the given directory.
// It initializes the lockfile, WAL, compactor, and Head (by replaying the WAL), and runs the database.
// It is not safe to open more than one DB in the same directory.
func open(dir string, l *slog.Logger, r prometheus.Registerer, opts *Options, rngs []int64, stats *DBStats) (_ *DB, returnedErr error) {
	if err := os.MkdirAll(dir, 0o777); err != nil {
		return nil, err
	}
	if l == nil {
		l = promslog.NewNopLogger()
	}
	if stats == nil {
		stats = NewDBStats()
	}

	for i, v := range rngs {
		if v > opts.MaxBlockDuration {
			rngs = rngs[:i]
			break
		}
	}

	// Fixup bad format written by Prometheus 2.1.
	if err := repairBadIndexVersion(l, dir); err != nil {
		return nil, fmt.Errorf("repair bad index version: %w", err)
	}

	walDir := filepath.Join(dir, "wal")
	wblDir := filepath.Join(dir, wlog.WblDirName)

	for _, tmpDir := range []string{walDir, dir} {
		// Remove tmp dirs.
		if err := removeBestEffortTmpDirs(l, tmpDir); err != nil {
			return nil, fmt.Errorf("remove tmp dirs: %w", err)
		}
	}

	db := &DB{
		dir:            dir,
		logger:         l,
		opts:           opts,
		compactc:       make(chan struct{}, 1),
		donec:          make(chan struct{}),
		stopc:          make(chan struct{}),
		autoCompact:    true,
		chunkPool:      chunkenc.NewPool(),
		blocksToDelete: opts.BlocksToDelete,
		registerer:     r,
	}
	defer func() {
		// Close files if startup fails somewhere.
		if returnedErr == nil {
			return
		}

		close(db.donec) // DB is never run if it was an error, so close this channel here.
		errs := tsdb_errors.NewMulti(returnedErr)
		if err := db.Close(); err != nil {
			errs.Add(fmt.Errorf("close DB after failed startup: %w", err))
		}
		returnedErr = errs.Err()
	}()

	if db.blocksToDelete == nil {
		db.blocksToDelete = DefaultBlocksToDelete(db)
	}

	var err error
	db.locker, err = tsdbutil.NewDirLocker(dir, "tsdb", db.logger, r)
	if err != nil {
		return nil, err
	}
	if !opts.NoLockfile {
		if err := db.locker.Lock(); err != nil {
			return nil, err
		}
	}

	ctx, cancel := context.WithCancel(context.Background())
	if opts.NewCompactorFunc != nil {
		db.compactor, err = opts.NewCompactorFunc(ctx, r, l, rngs, db.chunkPool, opts)
	} else {
		db.compactor, err = NewLeveledCompactorWithOptions(ctx, r, l, rngs, db.chunkPool, LeveledCompactorOptions{
			MaxBlockChunkSegmentSize:    opts.MaxBlockChunkSegmentSize,
			EnableOverlappingCompaction: opts.EnableOverlappingCompaction,
		})
	}
	if err != nil {
		cancel()
		return nil, fmt.Errorf("create compactor: %w", err)
	}
	db.compactCancel = cancel

	var wal, wbl *wlog.WL
	segmentSize := wlog.DefaultSegmentSize
	// Wal is enabled.
	if opts.WALSegmentSize >= 0 {
		// Wal is set to a custom size.
		if opts.WALSegmentSize > 0 {
			segmentSize = opts.WALSegmentSize
		}
		wal, err = wlog.NewSize(l, r, walDir, segmentSize, opts.WALCompression)
		if err != nil {
			return nil, err
		}
		// Check if there is a WBL on disk, in which case we should replay that data.
		wblSize, err := fileutil.DirSize(wblDir)
		if err != nil && !os.IsNotExist(err) {
			return nil, err
		}
		if opts.OutOfOrderTimeWindow > 0 || wblSize > 0 {
			wbl, err = wlog.NewSize(l, r, wblDir, segmentSize, opts.WALCompression)
			if err != nil {
				return nil, err
			}
		}
	}
	db.oooWasEnabled.Store(opts.OutOfOrderTimeWindow > 0)
	headOpts := DefaultHeadOptions()
	headOpts.ChunkRange = rngs[0]
	headOpts.ChunkDirRoot = dir
	headOpts.ChunkPool = db.chunkPool
	headOpts.ChunkWriteBufferSize = opts.HeadChunksWriteBufferSize
	headOpts.ChunkWriteQueueSize = opts.HeadChunksWriteQueueSize
	headOpts.SamplesPerChunk = opts.SamplesPerChunk
	headOpts.StripeSize = opts.StripeSize
	headOpts.SeriesCallback = opts.SeriesLifecycleCallback
	headOpts.EnableExemplarStorage = opts.EnableExemplarStorage
	headOpts.MaxExemplars.Store(opts.MaxExemplars)
	headOpts.EnableMemorySnapshotOnShutdown = opts.EnableMemorySnapshotOnShutdown
	headOpts.EnableNativeHistograms.Store(opts.EnableNativeHistograms)
	headOpts.EnableOOONativeHistograms.Store(opts.EnableOOONativeHistograms)
	headOpts.OutOfOrderTimeWindow.Store(opts.OutOfOrderTimeWindow)
	headOpts.OutOfOrderCapMax.Store(opts.OutOfOrderCapMax)
	headOpts.EnableSharding = opts.EnableSharding
	if opts.WALReplayConcurrency > 0 {
		headOpts.WALReplayConcurrency = opts.WALReplayConcurrency
	}
	if opts.IsolationDisabled {
		// We only override this flag if isolation is disabled at DB level. We use the default otherwise.
		headOpts.IsolationDisabled = opts.IsolationDisabled
	}
	db.head, err = NewHead(r, l, wal, wbl, headOpts, stats.Head)
	if err != nil {
		return nil, err
	}
	db.head.writeNotified = db.writeNotified

	// Register metrics after assigning the head block.
	db.metrics = newDBMetrics(db, r)
	maxBytes := opts.MaxBytes
	if maxBytes < 0 {
		maxBytes = 0
	}
	db.metrics.maxBytes.Set(float64(maxBytes))
	db.metrics.retentionDuration.Set((time.Duration(opts.RetentionDuration) * time.Millisecond).Seconds())

	if err := db.reload(); err != nil {
		return nil, err
	}
	// Set the min valid time for the ingested samples
	// to be no lower than the maxt of the last block.
	minValidTime := int64(math.MinInt64)
	// We do not consider blocks created from out-of-order samples for Head's minValidTime
	// since minValidTime is only for the in-order data and we do not want to discard unnecessary
	// samples from the Head.
	inOrderMaxTime, ok := db.inOrderBlocksMaxTime()
	if ok {
		minValidTime = inOrderMaxTime
	}

	if initErr := db.head.Init(minValidTime); initErr != nil {
		db.head.metrics.walCorruptionsTotal.Inc()
		var e *errLoadWbl
		if errors.As(initErr, &e) {
			db.logger.Warn("Encountered WBL read error, attempting repair", "err", initErr)
			if err := wbl.Repair(e.err); err != nil {
				return nil, fmt.Errorf("repair corrupted WBL: %w", err)
			}
			db.logger.Info("Successfully repaired WBL")
		} else {
			db.logger.Warn("Encountered WAL read error, attempting repair", "err", initErr)
			if err := wal.Repair(initErr); err != nil {
				return nil, fmt.Errorf("repair corrupted WAL: %w", err)
			}
			db.logger.Info("Successfully repaired WAL")
		}
	}

	if db.head.MinOOOTime() != int64(math.MaxInt64) {
		// Some OOO data was replayed from the disk that needs compaction and cleanup.
		db.oooWasEnabled.Store(true)
	}

	if opts.EnableDelayedCompaction {
		opts.CompactionDelay = db.generateCompactionDelay()
	}

	go db.run(ctx)

	return db, nil
}

func removeBestEffortTmpDirs(l *slog.Logger, dir string) error {
	files, err := os.ReadDir(dir)
	if os.IsNotExist(err) {
		return nil
	}
	if err != nil {
		return err
	}
	for _, f := range files {
		if isTmpDir(f) {
			if err := os.RemoveAll(filepath.Join(dir, f.Name())); err != nil {
				l.Error("failed to delete tmp block dir", "dir", filepath.Join(dir, f.Name()), "err", err)
				continue
			}
			l.Info("Found and deleted tmp block dir", "dir", filepath.Join(dir, f.Name()))
		}
	}
	return nil
}

// StartTime implements the Storage interface.
func (db *DB) StartTime() (int64, error) {
	db.mtx.RLock()
	defer db.mtx.RUnlock()

	if len(db.blocks) > 0 {
		return db.blocks[0].Meta().MinTime, nil
	}
	return db.head.MinTime(), nil
}

// Dir returns the directory of the database.
func (db *DB) Dir() string {
	return db.dir
}

func (db *DB) run(ctx context.Context) {
	defer close(db.donec)

	backoff := time.Duration(0)

	for {
		select {
		case <-db.stopc:
			return
		case <-time.After(backoff):
		}

		select {
		case <-time.After(1 * time.Minute):
			db.cmtx.Lock()
			if err := db.reloadBlocks(); err != nil {
				db.logger.Error("reloadBlocks", "err", err)
			}
			db.cmtx.Unlock()

			select {
			case db.compactc <- struct{}{}:
			default:
			}
			// We attempt mmapping of head chunks regularly.
			db.head.mmapHeadChunks()
		case <-db.compactc:
			db.metrics.compactionsTriggered.Inc()

			db.autoCompactMtx.Lock()
			if db.autoCompact {
				if err := db.Compact(ctx); err != nil {
					db.logger.Error("compaction failed", "err", err)
					backoff = exponential(backoff, 1*time.Second, 1*time.Minute)
				} else {
					backoff = 0
				}
			} else {
				db.metrics.compactionsSkipped.Inc()
			}
			db.autoCompactMtx.Unlock()
		case <-db.stopc:
			return
		}
	}
}

// Appender opens a new appender against the database.
func (db *DB) Appender(ctx context.Context) storage.Appender {
	return dbAppender{db: db, Appender: db.head.Appender(ctx)}
}

// ApplyConfig applies a new config to the DB.
// Behaviour of 'OutOfOrderTimeWindow' is as follows:
// OOO enabled = oooTimeWindow > 0. OOO disabled = oooTimeWindow is 0.
// 1) Before: OOO disabled, Now: OOO enabled =>
//   - A new WBL is created for the head block.
//   - OOO compaction is enabled.
//   - Overlapping queries are enabled.
//
// 2) Before: OOO enabled, Now: OOO enabled =>
//   - Only the time window is updated.
//
// 3) Before: OOO enabled, Now: OOO disabled =>
//   - Time Window set to 0. So no new OOO samples will be allowed.
//   - OOO WBL will stay and will be eventually cleaned up.
//   - OOO Compaction and overlapping queries will remain enabled until a restart or until all OOO samples are compacted.
//
// 4) Before: OOO disabled, Now: OOO disabled => no-op.
func (db *DB) ApplyConfig(conf *config.Config) error {
	oooTimeWindow := int64(0)
	if conf.StorageConfig.TSDBConfig != nil {
		oooTimeWindow = conf.StorageConfig.TSDBConfig.OutOfOrderTimeWindow
	}
	if oooTimeWindow < 0 {
		oooTimeWindow = 0
	}

	// Create WBL if it was not present and if OOO is enabled with WAL enabled.
	var wblog *wlog.WL
	var err error
	switch {
	case db.head.wbl != nil:
		// The existing WBL from the disk might have been replayed while OOO was disabled.
		wblog = db.head.wbl
	case !db.oooWasEnabled.Load() && oooTimeWindow > 0 && db.opts.WALSegmentSize >= 0:
		segmentSize := wlog.DefaultSegmentSize
		// Wal is set to a custom size.
		if db.opts.WALSegmentSize > 0 {
			segmentSize = db.opts.WALSegmentSize
		}
		oooWalDir := filepath.Join(db.dir, wlog.WblDirName)
		wblog, err = wlog.NewSize(db.logger, db.registerer, oooWalDir, segmentSize, db.opts.WALCompression)
		if err != nil {
			return err
		}
	}

	db.opts.OutOfOrderTimeWindow = oooTimeWindow
	db.head.ApplyConfig(conf, wblog)

	if !db.oooWasEnabled.Load() {
		db.oooWasEnabled.Store(oooTimeWindow > 0)
	}
	return nil
}

// EnableNativeHistograms enables the native histogram feature.
func (db *DB) EnableNativeHistograms() {
	db.head.EnableNativeHistograms()
}

// DisableNativeHistograms disables the native histogram feature.
func (db *DB) DisableNativeHistograms() {
	db.head.DisableNativeHistograms()
}

// EnableOOONativeHistograms enables the ingestion of out-of-order native histograms.
func (db *DB) EnableOOONativeHistograms() {
	db.head.EnableOOONativeHistograms()
}

// DisableOOONativeHistograms disables the ingestion of out-of-order native histograms.
func (db *DB) DisableOOONativeHistograms() {
	db.head.DisableOOONativeHistograms()
}

// dbAppender wraps the DB's head appender and triggers compactions on commit
// if necessary.
type dbAppender struct {
	storage.Appender
	db *DB
}

var _ storage.GetRef = dbAppender{}

func (a dbAppender) GetRef(lset labels.Labels, hash uint64) (storage.SeriesRef, labels.Labels) {
	if g, ok := a.Appender.(storage.GetRef); ok {
		return g.GetRef(lset, hash)
	}
	return 0, labels.EmptyLabels()
}

func (a dbAppender) Commit() error {
	err := a.Appender.Commit()

	// We could just run this check every few minutes practically. But for benchmarks
	// and high frequency use cases this is the safer way.
	if a.db.head.compactable() {
		select {
		case a.db.compactc <- struct{}{}:
		default:
		}
	}
	return err
}

// waitingForCompactionDelay returns true if the DB is waiting for the Head compaction delay.
// This doesn't guarantee that the Head is really compactable.
func (db *DB) waitingForCompactionDelay() bool {
	return time.Since(db.timeWhenCompactionDelayStarted) < db.opts.CompactionDelay
}

// Compact data if possible. After successful compaction blocks are reloaded
// which will also delete the blocks that fall out of the retention window.
// Old blocks are only deleted on reloadBlocks based on the new block's parent information.
// See DB.reloadBlocks documentation for further information.
func (db *DB) Compact(ctx context.Context) (returnErr error) {
	db.cmtx.Lock()
	defer db.cmtx.Unlock()
	defer func() {
		if returnErr != nil && !errors.Is(returnErr, context.Canceled) {
			// If we got an error because context was canceled then we're most likely
			// shutting down TSDB and we don't need to report this on metrics
			db.metrics.compactionsFailed.Inc()
		}
	}()

	lastBlockMaxt := int64(math.MinInt64)
	defer func() {
		errs := tsdb_errors.NewMulti(returnErr)
		if err := db.head.truncateWAL(lastBlockMaxt); err != nil {
			errs.Add(fmt.Errorf("WAL truncation in Compact defer: %w", err))
		}
		returnErr = errs.Err()
	}()

	start := time.Now()
	// Check whether we have pending head blocks that are ready to be persisted.
	// They have the highest priority.
	for {
		select {
		case <-db.stopc:
			return nil
		default:
		}

		if !db.head.compactable() {
			// Reset the counter once the head compactions are done.
			// This would also reset it if a manual compaction was triggered while the auto compaction was in its delay period.
			if !db.timeWhenCompactionDelayStarted.IsZero() {
				db.timeWhenCompactionDelayStarted = time.Time{}
			}
			break
		}

		if db.timeWhenCompactionDelayStarted.IsZero() {
			// Start counting for the delay.
			db.timeWhenCompactionDelayStarted = time.Now()
		}
		if db.waitingForCompactionDelay() {
			break
		}
		mint := db.head.MinTime()
		maxt := rangeForTimestamp(mint, db.head.chunkRange.Load())

		// Wrap head into a range that bounds all reads to it.
		// We remove 1 millisecond from maxt because block
		// intervals are half-open: [b.MinTime, b.MaxTime). But
		// chunk intervals are closed: [c.MinTime, c.MaxTime];
		// so in order to make sure that overlaps are evaluated
		// consistently, we explicitly remove the last value
		// from the block interval here.
		rh := NewRangeHeadWithIsolationDisabled(db.head, mint, maxt-1)

		// Compaction runs with isolation disabled, because head.compactable()
		// ensures that maxt is more than chunkRange/2 back from now, and
		// head.appendableMinValidTime() ensures that no new appends can start within the compaction range.
		// We do need to wait for any overlapping appenders that started previously to finish.
		db.head.WaitForAppendersOverlapping(rh.MaxTime())

		if err := db.compactHead(rh); err != nil {
			return fmt.Errorf("compact head: %w", err)
		}
		// Consider only successful compactions for WAL truncation.
		lastBlockMaxt = maxt
	}

	// Clear some disk space before compacting blocks, especially important
	// when Head compaction happened over a long time range.
	if err := db.head.truncateWAL(lastBlockMaxt); err != nil {
		return fmt.Errorf("WAL truncation in Compact: %w", err)
	}

	compactionDuration := time.Since(start)
	if compactionDuration.Milliseconds() > db.head.chunkRange.Load() {
		db.logger.Warn(
			"Head compaction took longer than the block time range, compactions are falling behind and won't be able to catch up",
			"duration", compactionDuration.String(),
			"block_range", db.head.chunkRange.Load(),
		)
	}

	if lastBlockMaxt != math.MinInt64 {
		// The head was compacted, so we compact OOO head as well.
		if err := db.compactOOOHead(ctx); err != nil {
			return fmt.Errorf("compact ooo head: %w", err)
		}
	}

	return db.compactBlocks()
}

// CompactHead compacts the given RangeHead.
func (db *DB) CompactHead(head *RangeHead) error {
	db.cmtx.Lock()
	defer db.cmtx.Unlock()

	if err := db.compactHead(head); err != nil {
		return fmt.Errorf("compact head: %w", err)
	}

	if err := db.head.truncateWAL(head.BlockMaxTime()); err != nil {
		return fmt.Errorf("WAL truncation: %w", err)
	}
	return nil
}

// CompactOOOHead compacts the OOO Head.
func (db *DB) CompactOOOHead(ctx context.Context) error {
	db.cmtx.Lock()
	defer db.cmtx.Unlock()

	return db.compactOOOHead(ctx)
}

func (db *DB) compactOOOHead(ctx context.Context) error {
	if !db.oooWasEnabled.Load() {
		return nil
	}
	oooHead, err := NewOOOCompactionHead(ctx, db.head)
	if err != nil {
		return fmt.Errorf("get ooo compaction head: %w", err)
	}

	ulids, err := db.compactOOO(db.dir, oooHead)
	if err != nil {
		return fmt.Errorf("compact ooo head: %w", err)
	}
	if err := db.reloadBlocks(); err != nil {
		errs := tsdb_errors.NewMulti(err)
		for _, uid := range ulids {
			if errRemoveAll := os.RemoveAll(filepath.Join(db.dir, uid.String())); errRemoveAll != nil {
				errs.Add(errRemoveAll)
			}
		}
		return fmt.Errorf("reloadBlocks blocks after failed compact ooo head: %w", errs.Err())
	}

	lastWBLFile, minOOOMmapRef := oooHead.LastWBLFile(), oooHead.LastMmapRef()
	if lastWBLFile != 0 || minOOOMmapRef != 0 {
		if minOOOMmapRef != 0 {
			// Ensure that no more queriers are created that will reference chunks we're about to garbage collect.
			// truncateOOO waits for any existing queriers that reference chunks we're about to garbage collect to
			// complete before running garbage collection, so we don't need to do that here.
			//
			// We take mtx to ensure that Querier() and ChunkQuerier() don't miss blocks: without this, they could
			// capture the list of blocks before the call to reloadBlocks() above runs, but then capture
			// lastGarbageCollectedMmapRef after we update it here, and therefore not query either the blocks we've just
			// written or the head chunks those blocks were created from.
			db.mtx.Lock()
			db.lastGarbageCollectedMmapRef = minOOOMmapRef
			db.mtx.Unlock()
		}

		if err := db.head.truncateOOO(lastWBLFile, minOOOMmapRef); err != nil {
			return fmt.Errorf("truncate ooo wbl: %w", err)
		}
	}

	return nil
}

// compactOOO creates a new block per possible block range in the compactor's directory from the OOO Head given.
// Each ULID in the result corresponds to a block in a unique time range.
func (db *DB) compactOOO(dest string, oooHead *OOOCompactionHead) (_ []ulid.ULID, err error) {
	start := time.Now()

	blockSize := oooHead.ChunkRange()
	oooHeadMint, oooHeadMaxt := oooHead.MinTime(), oooHead.MaxTime()
	ulids := make([]ulid.ULID, 0)
	defer func() {
		if err != nil {
			// Best effort removal of created block on any error.
			for _, uid := range ulids {
				_ = os.RemoveAll(filepath.Join(db.dir, uid.String()))
			}
		}
	}()

	meta := &BlockMeta{}
	meta.Compaction.SetOutOfOrder()
	for t := blockSize * (oooHeadMint / blockSize); t <= oooHeadMaxt; t += blockSize {
		mint, maxt := t, t+blockSize
		// Block intervals are half-open: [b.MinTime, b.MaxTime). Block intervals are always +1 than the total samples it includes.
		uid, err := db.compactor.Write(dest, oooHead.CloneForTimeRange(mint, maxt-1), mint, maxt, meta)
		if err != nil {
			return nil, err
		}
		if uid.Compare(ulid.ULID{}) != 0 {
			ulids = append(ulids, uid)
		}
	}

	if len(ulids) == 0 {
		db.logger.Info(
			"compact ooo head resulted in no blocks",
			"duration", time.Since(start),
		)
		return nil, nil
	}

	db.logger.Info(
		"out-of-order compaction completed",
		"duration", time.Since(start),
		"ulids", fmt.Sprintf("%v", ulids),
	)
	return ulids, nil
}

// compactHead compacts the given RangeHead.
// The compaction mutex should be held before calling this method.
func (db *DB) compactHead(head *RangeHead) error {
	uid, err := db.compactor.Write(db.dir, head, head.MinTime(), head.BlockMaxTime(), nil)
	if err != nil {
		return fmt.Errorf("persist head block: %w", err)
	}

	if err := db.reloadBlocks(); err != nil {
		if errRemoveAll := os.RemoveAll(filepath.Join(db.dir, uid.String())); errRemoveAll != nil {
			return tsdb_errors.NewMulti(
				fmt.Errorf("reloadBlocks blocks: %w", err),
				fmt.Errorf("delete persisted head block after failed db reloadBlocks:%s: %w", uid, errRemoveAll),
			).Err()
		}
		return fmt.Errorf("reloadBlocks blocks: %w", err)
	}
	if err = db.head.truncateMemory(head.BlockMaxTime()); err != nil {
		return fmt.Errorf("head memory truncate: %w", err)
	}
	return nil
}

// compactBlocks compacts all the eligible on-disk blocks.
// The compaction mutex should be held before calling this method.
func (db *DB) compactBlocks() (err error) {
	// Check for compactions of multiple blocks.
	for {
		// If we have a lot of blocks to compact the whole process might take
		// long enough that we end up with a HEAD block that needs to be written.
		// Check if that's the case and stop compactions early.
		if db.head.compactable() && !db.waitingForCompactionDelay() {
			db.logger.Warn("aborting block compactions to persit the head block")
			return nil
		}

		plan, err := db.compactor.Plan(db.dir)
		if err != nil {
			return fmt.Errorf("plan compaction: %w", err)
		}
		if len(plan) == 0 {
			break
		}

		select {
		case <-db.stopc:
			return nil
		default:
		}

		uid, err := db.compactor.Compact(db.dir, plan, db.blocks)
		if err != nil {
			return fmt.Errorf("compact %s: %w", plan, err)
		}

		if err := db.reloadBlocks(); err != nil {
			if err := os.RemoveAll(filepath.Join(db.dir, uid.String())); err != nil {
				return fmt.Errorf("delete compacted block after failed db reloadBlocks:%s: %w", uid, err)
			}
			return fmt.Errorf("reloadBlocks blocks: %w", err)
		}
	}

	return nil
}

// getBlock iterates a given block range to find a block by a given id.
// If found it returns the block itself and a boolean to indicate that it was found.
func getBlock(allBlocks []*Block, id ulid.ULID) (*Block, bool) {
	for _, b := range allBlocks {
		if b.Meta().ULID == id {
			return b, true
		}
	}
	return nil, false
}

// reload reloads blocks and truncates the head and its WAL.
func (db *DB) reload() error {
	if err := db.reloadBlocks(); err != nil {
		return fmt.Errorf("reloadBlocks: %w", err)
	}
	maxt, ok := db.inOrderBlocksMaxTime()
	if !ok {
		return nil
	}
	if err := db.head.Truncate(maxt); err != nil {
		return fmt.Errorf("head truncate: %w", err)
	}
	return nil
}

// reloadBlocks reloads blocks without touching head.
// Blocks that are obsolete due to replacement or retention will be deleted.
func (db *DB) reloadBlocks() (err error) {
	defer func() {
		if err != nil {
			db.metrics.reloadsFailed.Inc()
		}
		db.metrics.reloads.Inc()
	}()

	// Now that we reload TSDB every minute, there is a high chance for a race condition with a reload
	// triggered by CleanTombstones(). We need to lock the reload to avoid the situation where
	// a normal reload and CleanTombstones try to delete the same block.
	db.mtx.Lock()
	defer db.mtx.Unlock()

	loadable, corrupted, err := openBlocks(db.logger, db.dir, db.blocks, db.chunkPool)
	if err != nil {
		return err
	}

	deletableULIDs := db.blocksToDelete(loadable)
	deletable := make(map[ulid.ULID]*Block, len(deletableULIDs))

	// Mark all parents of loaded blocks as deletable (no matter if they exists). This makes it resilient against the process
	// crashing towards the end of a compaction but before deletions. By doing that, we can pick up the deletion where it left off during a crash.
	for _, block := range loadable {
		if _, ok := deletableULIDs[block.meta.ULID]; ok {
			deletable[block.meta.ULID] = block
		}
		for _, b := range block.Meta().Compaction.Parents {
			if _, ok := corrupted[b.ULID]; ok {
				delete(corrupted, b.ULID)
				db.logger.Warn("Found corrupted block, but replaced by compacted one so it's safe to delete. This should not happen with atomic deletes.", "block", b.ULID)
			}
			deletable[b.ULID] = nil
		}
	}

	if len(corrupted) > 0 {
		// Corrupted but no child loaded for it.
		// Close all new blocks to release the lock for windows.
		for _, block := range loadable {
			if _, open := getBlock(db.blocks, block.Meta().ULID); !open {
				block.Close()
			}
		}
		errs := tsdb_errors.NewMulti()
		for ulid, err := range corrupted {
			if err != nil {
				errs.Add(fmt.Errorf("corrupted block %s: %w", ulid.String(), err))
			}
		}
		return errs.Err()
	}

	var (
		toLoad     []*Block
		blocksSize int64
	)
	// All deletable blocks should be unloaded.
	// NOTE: We need to loop through loadable one more time as there might be loadable ready to be removed (replaced by compacted block).
	for _, block := range loadable {
		if _, ok := deletable[block.Meta().ULID]; ok {
			deletable[block.Meta().ULID] = block
			continue
		}

		toLoad = append(toLoad, block)
		blocksSize += block.Size()
	}
	db.metrics.blocksBytes.Set(float64(blocksSize))

	slices.SortFunc(toLoad, func(a, b *Block) int {
		switch {
		case a.Meta().MinTime < b.Meta().MinTime:
			return -1
		case a.Meta().MinTime > b.Meta().MinTime:
			return 1
		default:
			return 0
		}
	})

	// Swap new blocks first for subsequently created readers to be seen.
	oldBlocks := db.blocks
	db.blocks = toLoad

<<<<<<< HEAD
	blockMetas := make([]BlockMeta, 0, len(toLoad))
	for _, b := range toLoad {
		blockMetas = append(blockMetas, b.Meta())
	}
	if overlaps := OverlappingBlocks(blockMetas); len(overlaps) > 0 {
		level.Warn(db.logger).Log("msg", "Overlapping blocks found during reloadBlocks", "detail", overlaps.String())
=======
	// Only check overlapping blocks when overlapping compaction is enabled.
	if db.opts.EnableOverlappingCompaction {
		blockMetas := make([]BlockMeta, 0, len(toLoad))
		for _, b := range toLoad {
			blockMetas = append(blockMetas, b.Meta())
		}
		if overlaps := OverlappingBlocks(blockMetas); len(overlaps) > 0 {
			db.logger.Warn("Overlapping blocks found during reloadBlocks", "detail", overlaps.String())
		}
>>>>>>> 61b84e90
	}

	// Append blocks to old, deletable blocks, so we can close them.
	for _, b := range oldBlocks {
		if _, ok := deletable[b.Meta().ULID]; ok {
			deletable[b.Meta().ULID] = b
		}
	}
	if err := db.deleteBlocks(deletable); err != nil {
		return fmt.Errorf("delete %v blocks: %w", len(deletable), err)
	}
	return nil
}

func openBlocks(l *slog.Logger, dir string, loaded []*Block, chunkPool chunkenc.Pool) (blocks []*Block, corrupted map[ulid.ULID]error, err error) {
	bDirs, err := blockDirs(dir)
	if err != nil {
		return nil, nil, fmt.Errorf("find blocks: %w", err)
	}

	corrupted = make(map[ulid.ULID]error)
	for _, bDir := range bDirs {
		meta, _, err := readMetaFile(bDir)
		if err != nil {
			l.Error("Failed to read meta.json for a block during reloadBlocks. Skipping", "dir", bDir, "err", err)
			continue
		}

		// See if we already have the block in memory or open it otherwise.
		block, open := getBlock(loaded, meta.ULID)
		if !open {
			block, err = OpenBlock(l, bDir, chunkPool)
			if err != nil {
				corrupted[meta.ULID] = err
				continue
			}
		}
		blocks = append(blocks, block)
	}
	return blocks, corrupted, nil
}

// DefaultBlocksToDelete returns a filter which decides time based and size based
// retention from the options of the db.
func DefaultBlocksToDelete(db *DB) BlocksToDeleteFunc {
	return func(blocks []*Block) map[ulid.ULID]struct{} {
		return deletableBlocks(db, blocks)
	}
}

// deletableBlocks returns all currently loaded blocks past retention policy or already compacted into a new block.
func deletableBlocks(db *DB, blocks []*Block) map[ulid.ULID]struct{} {
	deletable := make(map[ulid.ULID]struct{})

	// Sort the blocks by time - newest to oldest (largest to smallest timestamp).
	// This ensures that the retentions will remove the oldest  blocks.
	slices.SortFunc(blocks, func(a, b *Block) int {
		switch {
		case b.Meta().MaxTime < a.Meta().MaxTime:
			return -1
		case b.Meta().MaxTime > a.Meta().MaxTime:
			return 1
		default:
			return 0
		}
	})

	for _, block := range blocks {
		if block.Meta().Compaction.Deletable {
			deletable[block.Meta().ULID] = struct{}{}
		}
	}

	for ulid := range BeyondTimeRetention(db, blocks) {
		deletable[ulid] = struct{}{}
	}

	for ulid := range BeyondSizeRetention(db, blocks) {
		deletable[ulid] = struct{}{}
	}

	return deletable
}

// BeyondTimeRetention returns those blocks which are beyond the time retention
// set in the db options.
func BeyondTimeRetention(db *DB, blocks []*Block) (deletable map[ulid.ULID]struct{}) {
	// Time retention is disabled or no blocks to work with.
	if len(blocks) == 0 || db.opts.RetentionDuration == 0 {
		return
	}

	deletable = make(map[ulid.ULID]struct{})
	for i, block := range blocks {
		// The difference between the first block and this block is greater than or equal to
		// the retention period so any blocks after that are added as deletable.
		if i > 0 && blocks[0].Meta().MaxTime-block.Meta().MaxTime >= db.opts.RetentionDuration {
			for _, b := range blocks[i:] {
				deletable[b.meta.ULID] = struct{}{}
			}
			db.metrics.timeRetentionCount.Inc()
			break
		}
	}
	return deletable
}

// BeyondSizeRetention returns those blocks which are beyond the size retention
// set in the db options.
func BeyondSizeRetention(db *DB, blocks []*Block) (deletable map[ulid.ULID]struct{}) {
	// Size retention is disabled or no blocks to work with.
	if len(blocks) == 0 || db.opts.MaxBytes <= 0 {
		return
	}

	deletable = make(map[ulid.ULID]struct{})

	// Initializing size counter with WAL size and Head chunks
	// written to disk, as that is part of the retention strategy.
	blocksSize := db.Head().Size()
	for i, block := range blocks {
		blocksSize += block.Size()
		if blocksSize > db.opts.MaxBytes {
			// Add this and all following blocks for deletion.
			for _, b := range blocks[i:] {
				deletable[b.meta.ULID] = struct{}{}
			}
			db.metrics.sizeRetentionCount.Inc()
			break
		}
	}
	return deletable
}

// deleteBlocks closes the block if loaded and deletes blocks from the disk if exists.
// When the map contains a non nil block object it means it is loaded in memory
// so needs to be closed first as it might need to wait for pending readers to complete.
func (db *DB) deleteBlocks(blocks map[ulid.ULID]*Block) error {
	for ulid, block := range blocks {
		if block != nil {
			if err := block.Close(); err != nil {
				db.logger.Warn("Closing block failed", "err", err, "block", ulid)
			}
		}

		toDelete := filepath.Join(db.dir, ulid.String())
		switch _, err := os.Stat(toDelete); {
		case os.IsNotExist(err):
			// Noop.
			continue
		case err != nil:
			return fmt.Errorf("stat dir %v: %w", toDelete, err)
		}

		// Replace atomically to avoid partial block when process would crash during deletion.
		tmpToDelete := filepath.Join(db.dir, fmt.Sprintf("%s%s", ulid, tmpForDeletionBlockDirSuffix))
		if err := fileutil.Replace(toDelete, tmpToDelete); err != nil {
			return fmt.Errorf("replace of obsolete block for deletion %s: %w", ulid, err)
		}
		if err := os.RemoveAll(tmpToDelete); err != nil {
			return fmt.Errorf("delete obsolete block %s: %w", ulid, err)
		}
		db.logger.Info("Deleting obsolete block", "block", ulid)
	}

	return nil
}

// TimeRange specifies minTime and maxTime range.
type TimeRange struct {
	Min, Max int64
}

// Overlaps contains overlapping blocks aggregated by overlapping range.
type Overlaps map[TimeRange][]BlockMeta

// String returns human readable string form of overlapped blocks.
func (o Overlaps) String() string {
	var res []string
	for r, overlaps := range o {
		var groups []string
		for _, m := range overlaps {
			groups = append(groups, fmt.Sprintf(
				"<ulid: %s, mint: %d, maxt: %d, range: %s>",
				m.ULID.String(),
				m.MinTime,
				m.MaxTime,
				(time.Duration((m.MaxTime-m.MinTime)/1000)*time.Second).String(),
			))
		}
		res = append(res, fmt.Sprintf(
			"[mint: %d, maxt: %d, range: %s, blocks: %d]: %s",
			r.Min, r.Max,
			(time.Duration((r.Max-r.Min)/1000)*time.Second).String(),
			len(overlaps),
			strings.Join(groups, ", ")),
		)
	}
	return strings.Join(res, "\n")
}

// OverlappingBlocks returns all overlapping blocks from given meta files.
func OverlappingBlocks(bm []BlockMeta) Overlaps {
	if len(bm) <= 1 {
		return nil
	}
	var (
		overlaps [][]BlockMeta

		// pending contains not ended blocks in regards to "current" timestamp.
		pending = []BlockMeta{bm[0]}
		// continuousPending helps to aggregate same overlaps to single group.
		continuousPending = true
	)

	// We have here blocks sorted by minTime. We iterate over each block and treat its minTime as our "current" timestamp.
	// We check if any of the pending block finished (blocks that we have seen before, but their maxTime was still ahead current
	// timestamp). If not, it means they overlap with our current block. In the same time current block is assumed pending.
	for _, b := range bm[1:] {
		var newPending []BlockMeta

		for _, p := range pending {
			// "b.MinTime" is our current time.
			if b.MinTime >= p.MaxTime {
				continuousPending = false
				continue
			}

			// "p" overlaps with "b" and "p" is still pending.
			newPending = append(newPending, p)
		}

		// Our block "b" is now pending.
		pending = append(newPending, b)
		if len(newPending) == 0 {
			// No overlaps.
			continue
		}

		if continuousPending && len(overlaps) > 0 {
			overlaps[len(overlaps)-1] = append(overlaps[len(overlaps)-1], b)
			continue
		}
		overlaps = append(overlaps, append(newPending, b))
		// Start new pendings.
		continuousPending = true
	}

	// Fetch the critical overlapped time range foreach overlap groups.
	overlapGroups := Overlaps{}
	for _, overlap := range overlaps {
		minRange := TimeRange{Min: 0, Max: math.MaxInt64}
		for _, b := range overlap {
			if minRange.Max > b.MaxTime {
				minRange.Max = b.MaxTime
			}

			if minRange.Min < b.MinTime {
				minRange.Min = b.MinTime
			}
		}
		overlapGroups[minRange] = overlap
	}

	return overlapGroups
}

func (db *DB) String() string {
	return "HEAD"
}

// Blocks returns the databases persisted blocks.
func (db *DB) Blocks() []*Block {
	db.mtx.RLock()
	defer db.mtx.RUnlock()

	return db.blocks
}

// inOrderBlocksMaxTime returns the max time among the blocks that were not totally created
// out of out-of-order data. If the returned boolean is true, it means there is at least
// one such block.
func (db *DB) inOrderBlocksMaxTime() (maxt int64, ok bool) {
	maxt, ok = int64(math.MinInt64), false
	// If blocks are overlapping, last block might not have the max time. So check all blocks.
	for _, b := range db.Blocks() {
		if !b.meta.Compaction.FromOutOfOrder() && b.meta.MaxTime > maxt {
			ok = true
			maxt = b.meta.MaxTime
		}
	}
	return maxt, ok
}

// Head returns the databases's head.
func (db *DB) Head() *Head {
	return db.head
}

// Close the partition.
func (db *DB) Close() error {
	close(db.stopc)
	if db.compactCancel != nil {
		db.compactCancel()
	}
	<-db.donec

	db.mtx.Lock()
	defer db.mtx.Unlock()

	var g errgroup.Group

	// blocks also contains all head blocks.
	for _, pb := range db.blocks {
		g.Go(pb.Close)
	}

	errs := tsdb_errors.NewMulti(g.Wait(), db.locker.Release())
	if db.head != nil {
		errs.Add(db.head.Close())
	}
	return errs.Err()
}

// DisableCompactions disables auto compactions.
func (db *DB) DisableCompactions() {
	db.autoCompactMtx.Lock()
	defer db.autoCompactMtx.Unlock()

	db.autoCompact = false
	db.logger.Info("Compactions disabled")
}

// EnableCompactions enables auto compactions.
func (db *DB) EnableCompactions() {
	db.autoCompactMtx.Lock()
	defer db.autoCompactMtx.Unlock()

	db.autoCompact = true
	db.logger.Info("Compactions enabled")
}

func (db *DB) generateCompactionDelay() time.Duration {
	return time.Duration(rand.Int63n(db.head.chunkRange.Load()*int64(db.opts.CompactionDelayMaxPercent)/100)) * time.Millisecond
}

// ForceHeadMMap is intended for use only in tests and benchmarks.
func (db *DB) ForceHeadMMap() {
	db.head.mmapHeadChunks()
}

// Snapshot writes the current data to the directory. If withHead is set to true it
// will create a new block containing all data that's currently in the memory buffer/WAL.
func (db *DB) Snapshot(dir string, withHead bool) error {
	if dir == db.dir {
		return fmt.Errorf("cannot snapshot into base directory")
	}
	if _, err := ulid.ParseStrict(dir); err == nil {
		return fmt.Errorf("dir must not be a valid ULID")
	}

	db.cmtx.Lock()
	defer db.cmtx.Unlock()

	db.mtx.RLock()
	defer db.mtx.RUnlock()

	for _, b := range db.blocks {
		db.logger.Info("Snapshotting block", "block", b)

		if err := b.Snapshot(dir); err != nil {
			return fmt.Errorf("error snapshotting block: %s: %w", b.Dir(), err)
		}
	}
	if !withHead {
		return nil
	}

	mint := db.head.MinTime()
	maxt := db.head.MaxTime()
	head := NewRangeHead(db.head, mint, maxt)
	// Add +1 millisecond to block maxt because block intervals are half-open: [b.MinTime, b.MaxTime).
	// Because of this block intervals are always +1 than the total samples it includes.
	if _, err := db.compactor.Write(dir, head, mint, maxt+1, nil); err != nil {
		return fmt.Errorf("snapshot head block: %w", err)
	}
	return nil
}

// Querier returns a new querier over the data partition for the given time range.
func (db *DB) Querier(mint, maxt int64) (_ storage.Querier, err error) {
	var blocks []BlockReader

	db.mtx.RLock()
	defer db.mtx.RUnlock()

	for _, b := range db.blocks {
		if b.OverlapsClosedInterval(mint, maxt) {
			blocks = append(blocks, b)
		}
	}

	blockQueriers := make([]storage.Querier, 0, len(blocks)+1) // +1 to allow for possible head querier.

	defer func() {
		if err != nil {
			// If we fail, all previously opened queriers must be closed.
			for _, q := range blockQueriers {
				// TODO(bwplotka): Handle error.
				_ = q.Close()
			}
		}
	}()

	overlapsOOO := overlapsClosedInterval(mint, maxt, db.head.MinOOOTime(), db.head.MaxOOOTime())
	var headQuerier storage.Querier
	inoMint := max(db.head.MinTime(), mint)
	if maxt >= db.head.MinTime() || overlapsOOO {
		rh := NewRangeHead(db.head, mint, maxt)
		var err error
<<<<<<< HEAD
		inOrderHeadQuerier, err := NewBlockQuerier(rh, mint, maxt)
=======
		headQuerier, err = db.blockQuerierFunc(rh, mint, maxt)
>>>>>>> 61b84e90
		if err != nil {
			return nil, fmt.Errorf("open block querier for head %s: %w", rh, err)
		}

		// Getting the querier above registers itself in the queue that the truncation waits on.
		// So if the querier is currently not colliding with any truncation, we can continue to use it and still
		// won't run into a race later since any truncation that comes after will wait on this querier if it overlaps.
		shouldClose, getNew, newMint := db.head.IsQuerierCollidingWithTruncation(mint, maxt)
		if shouldClose {
			if err := headQuerier.Close(); err != nil {
				return nil, fmt.Errorf("closing head block querier %s: %w", rh, err)
			}
			headQuerier = nil
		}
		if getNew {
			rh := NewRangeHead(db.head, newMint, maxt)
<<<<<<< HEAD
			inOrderHeadQuerier, err = NewBlockQuerier(rh, newMint, maxt)
=======
			headQuerier, err = db.blockQuerierFunc(rh, newMint, maxt)
>>>>>>> 61b84e90
			if err != nil {
				return nil, fmt.Errorf("open block querier for head while getting new querier %s: %w", rh, err)
			}
			inoMint = newMint
		}
	}

<<<<<<< HEAD
	if overlapsClosedInterval(mint, maxt, db.head.MinOOOTime(), db.head.MaxOOOTime()) {
		rh := NewOOORangeHead(db.head, mint, maxt, db.lastGarbageCollectedMmapRef)
		var err error
		outOfOrderHeadQuerier, err := NewBlockQuerier(rh, mint, maxt)
		if err != nil {
			// If NewBlockQuerier() failed, make sure to clean up the pending read created by NewOOORangeHead.
			rh.isoState.Close()

			return nil, fmt.Errorf("open block querier for ooo head %s: %w", rh, err)
		}
=======
	if overlapsOOO {
		// We need to fetch from in-order and out-of-order chunks: wrap the headQuerier.
		isoState := db.head.oooIso.TrackReadAfter(db.lastGarbageCollectedMmapRef)
		headQuerier = NewHeadAndOOOQuerier(inoMint, mint, maxt, db.head, isoState, headQuerier)
	}
>>>>>>> 61b84e90

	if headQuerier != nil {
		blockQueriers = append(blockQueriers, headQuerier)
	}

	for _, b := range blocks {
		q, err := NewBlockQuerier(b, mint, maxt)
		if err != nil {
			return nil, fmt.Errorf("open querier for block %s: %w", b, err)
		}
		blockQueriers = append(blockQueriers, q)
	}

	return storage.NewMergeQuerier(blockQueriers, nil, storage.ChainedSeriesMerge), nil
}

// blockChunkQuerierForRange returns individual block chunk queriers from the persistent blocks, in-order head block, and the
// out-of-order head block, overlapping with the given time range.
func (db *DB) blockChunkQuerierForRange(mint, maxt int64) (_ []storage.ChunkQuerier, err error) {
	var blocks []BlockReader

	db.mtx.RLock()
	defer db.mtx.RUnlock()

	for _, b := range db.blocks {
		if b.OverlapsClosedInterval(mint, maxt) {
			blocks = append(blocks, b)
		}
	}

	blockQueriers := make([]storage.ChunkQuerier, 0, len(blocks)+1) // +1 to allow for possible head querier.

	defer func() {
		if err != nil {
			// If we fail, all previously opened queriers must be closed.
			for _, q := range blockQueriers {
				// TODO(bwplotka): Handle error.
				_ = q.Close()
			}
		}
	}()

	overlapsOOO := overlapsClosedInterval(mint, maxt, db.head.MinOOOTime(), db.head.MaxOOOTime())
	var headQuerier storage.ChunkQuerier
	inoMint := max(db.head.MinTime(), mint)
	if maxt >= db.head.MinTime() || overlapsOOO {
		rh := NewRangeHead(db.head, mint, maxt)
<<<<<<< HEAD
		inOrderHeadQuerier, err := NewBlockChunkQuerier(rh, mint, maxt)
=======
		headQuerier, err = db.blockChunkQuerierFunc(rh, mint, maxt)
>>>>>>> 61b84e90
		if err != nil {
			return nil, fmt.Errorf("open querier for head %s: %w", rh, err)
		}

		// Getting the querier above registers itself in the queue that the truncation waits on.
		// So if the querier is currently not colliding with any truncation, we can continue to use it and still
		// won't run into a race later since any truncation that comes after will wait on this querier if it overlaps.
		shouldClose, getNew, newMint := db.head.IsQuerierCollidingWithTruncation(mint, maxt)
		if shouldClose {
			if err := headQuerier.Close(); err != nil {
				return nil, fmt.Errorf("closing head querier %s: %w", rh, err)
			}
			headQuerier = nil
		}
		if getNew {
			rh := NewRangeHead(db.head, newMint, maxt)
<<<<<<< HEAD
			inOrderHeadQuerier, err = NewBlockChunkQuerier(rh, newMint, maxt)
=======
			headQuerier, err = db.blockChunkQuerierFunc(rh, newMint, maxt)
>>>>>>> 61b84e90
			if err != nil {
				return nil, fmt.Errorf("open querier for head while getting new querier %s: %w", rh, err)
			}
			inoMint = newMint
		}
	}

<<<<<<< HEAD
	if overlapsClosedInterval(mint, maxt, db.head.MinOOOTime(), db.head.MaxOOOTime()) {
		rh := NewOOORangeHead(db.head, mint, maxt, db.lastGarbageCollectedMmapRef)
		outOfOrderHeadQuerier, err := NewBlockChunkQuerier(rh, mint, maxt)
		if err != nil {
			return nil, fmt.Errorf("open block chunk querier for ooo head %s: %w", rh, err)
		}
=======
	if overlapsOOO {
		// We need to fetch from in-order and out-of-order chunks: wrap the headQuerier.
		isoState := db.head.oooIso.TrackReadAfter(db.lastGarbageCollectedMmapRef)
		headQuerier = NewHeadAndOOOChunkQuerier(inoMint, mint, maxt, db.head, isoState, headQuerier)
	}
>>>>>>> 61b84e90

	if headQuerier != nil {
		blockQueriers = append(blockQueriers, headQuerier)
	}

	for _, b := range blocks {
		q, err := NewBlockChunkQuerier(b, mint, maxt)
		if err != nil {
			return nil, fmt.Errorf("open querier for block %s: %w", b, err)
		}
		blockQueriers = append(blockQueriers, q)
	}

	return blockQueriers, nil
}

// ChunkQuerier returns a new chunk querier over the data partition for the given time range.
func (db *DB) ChunkQuerier(mint, maxt int64) (storage.ChunkQuerier, error) {
	blockQueriers, err := db.blockChunkQuerierForRange(mint, maxt)
	if err != nil {
		return nil, err
	}
	return storage.NewMergeChunkQuerier(blockQueriers, nil, storage.NewCompactingChunkSeriesMerger(storage.ChainedSeriesMerge)), nil
}

func (db *DB) ExemplarQuerier(ctx context.Context) (storage.ExemplarQuerier, error) {
	return db.head.exemplars.ExemplarQuerier(ctx)
}

func rangeForTimestamp(t, width int64) (maxt int64) {
	return (t/width)*width + width
}

// Delete implements deletion of metrics. It only has atomicity guarantees on a per-block basis.
func (db *DB) Delete(ctx context.Context, mint, maxt int64, ms ...*labels.Matcher) error {
	db.cmtx.Lock()
	defer db.cmtx.Unlock()

	var g errgroup.Group

	db.mtx.RLock()
	defer db.mtx.RUnlock()

	for _, b := range db.blocks {
		if b.OverlapsClosedInterval(mint, maxt) {
			g.Go(func(b *Block) func() error {
				return func() error { return b.Delete(ctx, mint, maxt, ms...) }
			}(b))
		}
	}
	if db.head.OverlapsClosedInterval(mint, maxt) {
		g.Go(func() error {
			return db.head.Delete(ctx, mint, maxt, ms...)
		})
	}

	return g.Wait()
}

// CleanTombstones re-writes any blocks with tombstones.
func (db *DB) CleanTombstones() (err error) {
	db.cmtx.Lock()
	defer db.cmtx.Unlock()

	start := time.Now()
	defer func() {
		db.metrics.tombCleanTimer.Observe(time.Since(start).Seconds())
	}()

	cleanUpCompleted := false
	// Repeat cleanup until there is no tombstones left.
	for !cleanUpCompleted {
		cleanUpCompleted = true

		for _, pb := range db.Blocks() {
			uid, safeToDelete, cleanErr := pb.CleanTombstones(db.Dir(), db.compactor)
			if cleanErr != nil {
				return fmt.Errorf("clean tombstones: %s: %w", pb.Dir(), cleanErr)
			}
			if !safeToDelete {
				// There was nothing to clean.
				continue
			}

			// In case tombstones of the old block covers the whole block,
			// then there would be no resultant block to tell the parent.
			// The lock protects against race conditions when deleting blocks
			// during an already running reload.
			db.mtx.Lock()
			pb.meta.Compaction.Deletable = safeToDelete
			db.mtx.Unlock()
			cleanUpCompleted = false
			if err = db.reloadBlocks(); err == nil { // Will try to delete old block.
				// Successful reload will change the existing blocks.
				// We need to loop over the new set of blocks.
				break
			}

			// Delete new block if it was created.
			if uid != nil && *uid != (ulid.ULID{}) {
				dir := filepath.Join(db.Dir(), uid.String())
				if err := os.RemoveAll(dir); err != nil {
					db.logger.Error("failed to delete block after failed `CleanTombstones`", "dir", dir, "err", err)
				}
			}
			if err != nil {
				return fmt.Errorf("reload blocks: %w", err)
			}
			return nil
		}
	}
	return nil
}

func (db *DB) SetWriteNotified(wn wlog.WriteNotified) {
	db.writeNotified = wn
	// It's possible we already created the head struct, so we should also set the WN for that.
	db.head.writeNotified = wn
}

func isBlockDir(fi fs.DirEntry) bool {
	if !fi.IsDir() {
		return false
	}
	_, err := ulid.ParseStrict(fi.Name())
	return err == nil
}

// isTmpDir returns true if the given file-info contains a block ULID, a checkpoint prefix,
// or a chunk snapshot prefix and a tmp extension.
func isTmpDir(fi fs.DirEntry) bool {
	if !fi.IsDir() {
		return false
	}

	fn := fi.Name()
	ext := filepath.Ext(fn)
	if ext == tmpForDeletionBlockDirSuffix || ext == tmpForCreationBlockDirSuffix || ext == tmpLegacy {
		if strings.HasPrefix(fn, "checkpoint.") {
			return true
		}
		if strings.HasPrefix(fn, chunkSnapshotPrefix) {
			return true
		}
		if _, err := ulid.ParseStrict(fn[:len(fn)-len(ext)]); err == nil {
			return true
		}
	}
	return false
}

func blockDirs(dir string) ([]string, error) {
	files, err := os.ReadDir(dir)
	if err != nil {
		return nil, err
	}
	var dirs []string

	for _, f := range files {
		if isBlockDir(f) {
			dirs = append(dirs, filepath.Join(dir, f.Name()))
		}
	}
	return dirs, nil
}

func exponential(d, minD, maxD time.Duration) time.Duration {
	d *= 2
	if d < minD {
		d = minD
	}
	if d > maxD {
		d = maxD
	}
	return d
}<|MERGE_RESOLUTION|>--- conflicted
+++ resolved
@@ -213,11 +213,21 @@
 
 	// NewCompactorFunc is a function that returns a TSDB compactor.
 	NewCompactorFunc NewCompactorFunc
+
+	// BlockQuerierFunc is a function to return storage.Querier from a BlockReader.
+	BlockQuerierFunc BlockQuerierFunc
+
+	// BlockChunkQuerierFunc is a function to return storage.ChunkQuerier from a BlockReader.
+	BlockChunkQuerierFunc BlockChunkQuerierFunc
 }
 
 type NewCompactorFunc func(ctx context.Context, r prometheus.Registerer, l *slog.Logger, ranges []int64, pool chunkenc.Pool, opts *Options) (Compactor, error)
 
 type BlocksToDeleteFunc func(blocks []*Block) map[ulid.ULID]struct{}
+
+type BlockQuerierFunc func(b BlockReader, mint, maxt int64) (storage.Querier, error)
+
+type BlockChunkQuerierFunc func(b BlockReader, mint, maxt int64) (storage.ChunkQuerier, error)
 
 // DB handles reads and writes of time series falling into
 // a hashed partition of a seriedb.
@@ -268,6 +278,10 @@
 	writeNotified wlog.WriteNotified
 
 	registerer prometheus.Registerer
+
+	blockQuerierFunc BlockQuerierFunc
+
+	blockChunkQuerierFunc BlockChunkQuerierFunc
 }
 
 type dbMetrics struct {
@@ -583,10 +597,12 @@
 
 	db.closers = append(db.closers, head)
 	return &DB{
-		dir:    db.dir,
-		logger: db.logger,
-		blocks: blocks,
-		head:   head,
+		dir:                   db.dir,
+		logger:                db.logger,
+		blocks:                blocks,
+		head:                  head,
+		blockQuerierFunc:      NewBlockQuerier,
+		blockChunkQuerierFunc: NewBlockChunkQuerier,
 	}, nil
 }
 
@@ -893,6 +909,18 @@
 		return nil, fmt.Errorf("create compactor: %w", err)
 	}
 	db.compactCancel = cancel
+
+	if opts.BlockQuerierFunc == nil {
+		db.blockQuerierFunc = NewBlockQuerier
+	} else {
+		db.blockQuerierFunc = opts.BlockQuerierFunc
+	}
+
+	if opts.BlockChunkQuerierFunc == nil {
+		db.blockChunkQuerierFunc = NewBlockChunkQuerier
+	} else {
+		db.blockChunkQuerierFunc = opts.BlockChunkQuerierFunc
+	}
 
 	var wal, wbl *wlog.WL
 	segmentSize := wlog.DefaultSegmentSize
@@ -1326,6 +1354,9 @@
 	return db.compactOOOHead(ctx)
 }
 
+// Callback for testing.
+var compactOOOHeadTestingCallback func()
+
 func (db *DB) compactOOOHead(ctx context.Context) error {
 	if !db.oooWasEnabled.Load() {
 		return nil
@@ -1333,6 +1364,11 @@
 	oooHead, err := NewOOOCompactionHead(ctx, db.head)
 	if err != nil {
 		return fmt.Errorf("get ooo compaction head: %w", err)
+	}
+
+	if compactOOOHeadTestingCallback != nil {
+		compactOOOHeadTestingCallback()
+		compactOOOHeadTestingCallback = nil
 	}
 
 	ulids, err := db.compactOOO(db.dir, oooHead)
@@ -1395,13 +1431,11 @@
 	for t := blockSize * (oooHeadMint / blockSize); t <= oooHeadMaxt; t += blockSize {
 		mint, maxt := t, t+blockSize
 		// Block intervals are half-open: [b.MinTime, b.MaxTime). Block intervals are always +1 than the total samples it includes.
-		uid, err := db.compactor.Write(dest, oooHead.CloneForTimeRange(mint, maxt-1), mint, maxt, meta)
+		uids, err := db.compactor.Write(dest, oooHead.CloneForTimeRange(mint, maxt-1), mint, maxt, meta)
 		if err != nil {
 			return nil, err
 		}
-		if uid.Compare(ulid.ULID{}) != 0 {
-			ulids = append(ulids, uid)
-		}
+		ulids = append(ulids, uids...)
 	}
 
 	if len(ulids) == 0 {
@@ -1423,23 +1457,26 @@
 // compactHead compacts the given RangeHead.
 // The compaction mutex should be held before calling this method.
 func (db *DB) compactHead(head *RangeHead) error {
-	uid, err := db.compactor.Write(db.dir, head, head.MinTime(), head.BlockMaxTime(), nil)
+	uids, err := db.compactor.Write(db.dir, head, head.MinTime(), head.BlockMaxTime(), nil)
 	if err != nil {
 		return fmt.Errorf("persist head block: %w", err)
 	}
 
 	if err := db.reloadBlocks(); err != nil {
-		if errRemoveAll := os.RemoveAll(filepath.Join(db.dir, uid.String())); errRemoveAll != nil {
-			return tsdb_errors.NewMulti(
-				fmt.Errorf("reloadBlocks blocks: %w", err),
-				fmt.Errorf("delete persisted head block after failed db reloadBlocks:%s: %w", uid, errRemoveAll),
-			).Err()
-		}
-		return fmt.Errorf("reloadBlocks blocks: %w", err)
+		multiErr := tsdb_errors.NewMulti(fmt.Errorf("reloadBlocks blocks: %w", err))
+		for _, uid := range uids {
+			if errRemoveAll := os.RemoveAll(filepath.Join(db.dir, uid.String())); errRemoveAll != nil {
+				multiErr.Add(fmt.Errorf("delete persisted head block after failed db reloadBlocks:%s: %w", uid, errRemoveAll))
+			}
+		}
+		return multiErr.Err()
 	}
 	if err = db.head.truncateMemory(head.BlockMaxTime()); err != nil {
 		return fmt.Errorf("head memory truncate: %w", err)
 	}
+
+	db.head.RebuildSymbolTable(db.logger)
+
 	return nil
 }
 
@@ -1470,16 +1507,19 @@
 		default:
 		}
 
-		uid, err := db.compactor.Compact(db.dir, plan, db.blocks)
+		uids, err := db.compactor.Compact(db.dir, plan, db.blocks)
 		if err != nil {
 			return fmt.Errorf("compact %s: %w", plan, err)
 		}
 
 		if err := db.reloadBlocks(); err != nil {
-			if err := os.RemoveAll(filepath.Join(db.dir, uid.String())); err != nil {
-				return fmt.Errorf("delete compacted block after failed db reloadBlocks:%s: %w", uid, err)
-			}
-			return fmt.Errorf("reloadBlocks blocks: %w", err)
+			errs := tsdb_errors.NewMulti(fmt.Errorf("reloadBlocks blocks: %w", err))
+			for _, uid := range uids {
+				if errRemoveAll := os.RemoveAll(filepath.Join(db.dir, uid.String())); errRemoveAll != nil {
+					errs.Add(fmt.Errorf("delete persisted block after failed db reloadBlocks:%s: %w", uid, errRemoveAll))
+				}
+			}
+			return errs.Err()
 		}
 	}
 
@@ -1600,14 +1640,6 @@
 	oldBlocks := db.blocks
 	db.blocks = toLoad
 
-<<<<<<< HEAD
-	blockMetas := make([]BlockMeta, 0, len(toLoad))
-	for _, b := range toLoad {
-		blockMetas = append(blockMetas, b.Meta())
-	}
-	if overlaps := OverlappingBlocks(blockMetas); len(overlaps) > 0 {
-		level.Warn(db.logger).Log("msg", "Overlapping blocks found during reloadBlocks", "detail", overlaps.String())
-=======
 	// Only check overlapping blocks when overlapping compaction is enabled.
 	if db.opts.EnableOverlappingCompaction {
 		blockMetas := make([]BlockMeta, 0, len(toLoad))
@@ -1617,7 +1649,6 @@
 		if overlaps := OverlappingBlocks(blockMetas); len(overlaps) > 0 {
 			db.logger.Warn("Overlapping blocks found during reloadBlocks", "detail", overlaps.String())
 		}
->>>>>>> 61b84e90
 	}
 
 	// Append blocks to old, deletable blocks, so we can close them.
@@ -2038,11 +2069,7 @@
 	if maxt >= db.head.MinTime() || overlapsOOO {
 		rh := NewRangeHead(db.head, mint, maxt)
 		var err error
-<<<<<<< HEAD
-		inOrderHeadQuerier, err := NewBlockQuerier(rh, mint, maxt)
-=======
 		headQuerier, err = db.blockQuerierFunc(rh, mint, maxt)
->>>>>>> 61b84e90
 		if err != nil {
 			return nil, fmt.Errorf("open block querier for head %s: %w", rh, err)
 		}
@@ -2059,11 +2086,7 @@
 		}
 		if getNew {
 			rh := NewRangeHead(db.head, newMint, maxt)
-<<<<<<< HEAD
-			inOrderHeadQuerier, err = NewBlockQuerier(rh, newMint, maxt)
-=======
 			headQuerier, err = db.blockQuerierFunc(rh, newMint, maxt)
->>>>>>> 61b84e90
 			if err != nil {
 				return nil, fmt.Errorf("open block querier for head while getting new querier %s: %w", rh, err)
 			}
@@ -2071,31 +2094,18 @@
 		}
 	}
 
-<<<<<<< HEAD
-	if overlapsClosedInterval(mint, maxt, db.head.MinOOOTime(), db.head.MaxOOOTime()) {
-		rh := NewOOORangeHead(db.head, mint, maxt, db.lastGarbageCollectedMmapRef)
-		var err error
-		outOfOrderHeadQuerier, err := NewBlockQuerier(rh, mint, maxt)
-		if err != nil {
-			// If NewBlockQuerier() failed, make sure to clean up the pending read created by NewOOORangeHead.
-			rh.isoState.Close()
-
-			return nil, fmt.Errorf("open block querier for ooo head %s: %w", rh, err)
-		}
-=======
 	if overlapsOOO {
 		// We need to fetch from in-order and out-of-order chunks: wrap the headQuerier.
 		isoState := db.head.oooIso.TrackReadAfter(db.lastGarbageCollectedMmapRef)
 		headQuerier = NewHeadAndOOOQuerier(inoMint, mint, maxt, db.head, isoState, headQuerier)
 	}
->>>>>>> 61b84e90
 
 	if headQuerier != nil {
 		blockQueriers = append(blockQueriers, headQuerier)
 	}
 
 	for _, b := range blocks {
-		q, err := NewBlockQuerier(b, mint, maxt)
+		q, err := db.blockQuerierFunc(b, mint, maxt)
 		if err != nil {
 			return nil, fmt.Errorf("open querier for block %s: %w", b, err)
 		}
@@ -2136,11 +2146,7 @@
 	inoMint := max(db.head.MinTime(), mint)
 	if maxt >= db.head.MinTime() || overlapsOOO {
 		rh := NewRangeHead(db.head, mint, maxt)
-<<<<<<< HEAD
-		inOrderHeadQuerier, err := NewBlockChunkQuerier(rh, mint, maxt)
-=======
 		headQuerier, err = db.blockChunkQuerierFunc(rh, mint, maxt)
->>>>>>> 61b84e90
 		if err != nil {
 			return nil, fmt.Errorf("open querier for head %s: %w", rh, err)
 		}
@@ -2157,11 +2163,7 @@
 		}
 		if getNew {
 			rh := NewRangeHead(db.head, newMint, maxt)
-<<<<<<< HEAD
-			inOrderHeadQuerier, err = NewBlockChunkQuerier(rh, newMint, maxt)
-=======
 			headQuerier, err = db.blockChunkQuerierFunc(rh, newMint, maxt)
->>>>>>> 61b84e90
 			if err != nil {
 				return nil, fmt.Errorf("open querier for head while getting new querier %s: %w", rh, err)
 			}
@@ -2169,27 +2171,18 @@
 		}
 	}
 
-<<<<<<< HEAD
-	if overlapsClosedInterval(mint, maxt, db.head.MinOOOTime(), db.head.MaxOOOTime()) {
-		rh := NewOOORangeHead(db.head, mint, maxt, db.lastGarbageCollectedMmapRef)
-		outOfOrderHeadQuerier, err := NewBlockChunkQuerier(rh, mint, maxt)
-		if err != nil {
-			return nil, fmt.Errorf("open block chunk querier for ooo head %s: %w", rh, err)
-		}
-=======
 	if overlapsOOO {
 		// We need to fetch from in-order and out-of-order chunks: wrap the headQuerier.
 		isoState := db.head.oooIso.TrackReadAfter(db.lastGarbageCollectedMmapRef)
 		headQuerier = NewHeadAndOOOChunkQuerier(inoMint, mint, maxt, db.head, isoState, headQuerier)
 	}
->>>>>>> 61b84e90
 
 	if headQuerier != nil {
 		blockQueriers = append(blockQueriers, headQuerier)
 	}
 
 	for _, b := range blocks {
-		q, err := NewBlockChunkQuerier(b, mint, maxt)
+		q, err := db.blockChunkQuerierFunc(b, mint, maxt)
 		if err != nil {
 			return nil, fmt.Errorf("open querier for block %s: %w", b, err)
 		}
@@ -2258,7 +2251,7 @@
 		cleanUpCompleted = true
 
 		for _, pb := range db.Blocks() {
-			uid, safeToDelete, cleanErr := pb.CleanTombstones(db.Dir(), db.compactor)
+			uids, safeToDelete, cleanErr := pb.CleanTombstones(db.Dir(), db.compactor)
 			if cleanErr != nil {
 				return fmt.Errorf("clean tombstones: %s: %w", pb.Dir(), cleanErr)
 			}
@@ -2282,7 +2275,7 @@
 			}
 
 			// Delete new block if it was created.
-			if uid != nil && *uid != (ulid.ULID{}) {
+			for _, uid := range uids {
 				dir := filepath.Join(db.Dir(), uid.String())
 				if err := os.RemoveAll(dir); err != nil {
 					db.logger.Error("failed to delete block after failed `CleanTombstones`", "dir", dir, "err", err)
