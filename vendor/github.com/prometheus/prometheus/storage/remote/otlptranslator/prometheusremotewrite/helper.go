// Copyright 2024 The Prometheus Authors
// Licensed under the Apache License, Version 2.0 (the "License");
// you may not use this file except in compliance with the License.
// You may obtain a copy of the License at
//
// http://www.apache.org/licenses/LICENSE-2.0
//
// Unless required by applicable law or agreed to in writing, software
// distributed under the License is distributed on an "AS IS" BASIS,
// WITHOUT WARRANTIES OR CONDITIONS OF ANY KIND, either express or implied.
// See the License for the specific language governing permissions and
// limitations under the License.
// Provenance-includes-location: https://github.com/open-telemetry/opentelemetry-collector-contrib/blob/95e8f8fdc2a9dc87230406c9a3cf02be4fd68bea/pkg/translator/prometheusremotewrite/helper.go
// Provenance-includes-license: Apache-2.0
// Provenance-includes-copyright: Copyright The OpenTelemetry Authors.

package prometheusremotewrite

import (
	"context"
	"encoding/hex"
	"fmt"
	"log"
	"math"
	"slices"
	"sort"
	"strconv"
	"unicode/utf8"

	"github.com/cespare/xxhash/v2"
	"github.com/prometheus/common/model"
	"go.opentelemetry.io/collector/pdata/pcommon"
	"go.opentelemetry.io/collector/pdata/pmetric"
	conventions "go.opentelemetry.io/collector/semconv/v1.6.1"

	"github.com/prometheus/prometheus/model/timestamp"
	"github.com/prometheus/prometheus/model/value"
	"github.com/prometheus/prometheus/prompb"

	prometheustranslator "github.com/prometheus/prometheus/storage/remote/otlptranslator/prometheus"
)

const (
	sumStr        = "_sum"
	countStr      = "_count"
	bucketStr     = "_bucket"
	leStr         = "le"
	quantileStr   = "quantile"
	pInfStr       = "+Inf"
	createdSuffix = "_created"
	// maxExemplarRunes is the maximum number of UTF-8 exemplar characters
	// according to the prometheus specification
	// https://github.com/OpenObservability/OpenMetrics/blob/main/specification/OpenMetrics.md#exemplars
	maxExemplarRunes = 128
	// Trace and Span id keys are defined as part of the spec:
	// https://github.com/open-telemetry/opentelemetry-specification/blob/main/specification%2Fmetrics%2Fdatamodel.md#exemplars-2
	traceIDKey       = "trace_id"
	spanIDKey        = "span_id"
	infoType         = "info"
	targetMetricName = "target_info"
)

type bucketBoundsData struct {
	ts    *prompb.TimeSeries
	bound float64
}

// byBucketBoundsData enables the usage of sort.Sort() with a slice of bucket bounds.
type byBucketBoundsData []bucketBoundsData

func (m byBucketBoundsData) Len() int           { return len(m) }
func (m byBucketBoundsData) Less(i, j int) bool { return m[i].bound < m[j].bound }
func (m byBucketBoundsData) Swap(i, j int)      { m[i], m[j] = m[j], m[i] }

// ByLabelName enables the usage of sort.Sort() with a slice of labels.
type ByLabelName []prompb.Label

func (a ByLabelName) Len() int           { return len(a) }
func (a ByLabelName) Less(i, j int) bool { return a[i].Name < a[j].Name }
func (a ByLabelName) Swap(i, j int)      { a[i], a[j] = a[j], a[i] }

// timeSeriesSignature returns a hashed label set signature.
// The label slice should not contain duplicate label names; this method sorts the slice by label name before creating
// the signature.
// The algorithm is the same as in Prometheus' labels.StableHash function.
func timeSeriesSignature(labels []prompb.Label) uint64 {
	sort.Sort(ByLabelName(labels))

	// Use xxhash.Sum64(b) for fast path as it's faster.
	b := make([]byte, 0, 1024)
	for i, v := range labels {
		if len(b)+len(v.Name)+len(v.Value)+2 >= cap(b) {
			// If labels entry is 1KB+ do not allocate whole entry.
			h := xxhash.New()
			_, _ = h.Write(b)
			for _, v := range labels[i:] {
				_, _ = h.WriteString(v.Name)
				_, _ = h.Write(seps)
				_, _ = h.WriteString(v.Value)
				_, _ = h.Write(seps)
			}
			return h.Sum64()
		}

		b = append(b, v.Name...)
		b = append(b, seps[0])
		b = append(b, v.Value...)
		b = append(b, seps[0])
	}
	return xxhash.Sum64(b)
}

var seps = []byte{'\xff'}

// createAttributes creates a slice of Prometheus Labels with OTLP attributes and pairs of string values.
// Unpaired string values are ignored. String pairs overwrite OTLP labels if collisions happen and
// if logOnOverwrite is true, the overwrite is logged. Resulting label names are sanitized.
// If settings.PromoteResourceAttributes is not empty, it's a set of resource attributes that should be promoted to labels.
func createAttributes(resource pcommon.Resource, attributes pcommon.Map, settings Settings,
	ignoreAttrs []string, logOnOverwrite bool, extras ...string) []prompb.Label {
	resourceAttrs := resource.Attributes()
	serviceName, haveServiceName := resourceAttrs.Get(conventions.AttributeServiceName)
	instance, haveInstanceID := resourceAttrs.Get(conventions.AttributeServiceInstanceID)

	promotedAttrs := make([]prompb.Label, 0, len(settings.PromoteResourceAttributes))
	for _, name := range settings.PromoteResourceAttributes {
		if value, exists := resourceAttrs.Get(name); exists {
			promotedAttrs = append(promotedAttrs, prompb.Label{Name: name, Value: value.AsString()})
		}
	}
	sort.Stable(ByLabelName(promotedAttrs))

	// Calculate the maximum possible number of labels we could return so we can preallocate l
	maxLabelCount := attributes.Len() + len(settings.ExternalLabels) + len(promotedAttrs) + len(extras)/2

	if haveServiceName {
		maxLabelCount++
	}

	if haveInstanceID {
		maxLabelCount++
	}

	// Ensure attributes are sorted by key for consistent merging of keys which
	// collide when sanitized.
	labels := make([]prompb.Label, 0, maxLabelCount)
	// XXX: Should we always drop service namespace/service name/service instance ID from the labels
	// (as they get mapped to other Prometheus labels)?
	attributes.Range(func(key string, value pcommon.Value) bool {
		if !slices.Contains(ignoreAttrs, key) {
			labels = append(labels, prompb.Label{Name: key, Value: value.AsString()})
		}
		return true
	})
	sort.Stable(ByLabelName(labels))

	// map ensures no duplicate label names.
	l := make(map[string]string, maxLabelCount)
	for _, label := range labels {
		var finalKey = prometheustranslator.NormalizeLabel(label.Name, settings.AllowUTF8)
		if existingValue, alreadyExists := l[finalKey]; alreadyExists {
			l[finalKey] = existingValue + ";" + label.Value
		} else {
			l[finalKey] = label.Value
		}
	}

	for _, lbl := range promotedAttrs {
		normalized := prometheustranslator.NormalizeLabel(lbl.Name, settings.AllowUTF8)
		if _, exists := l[normalized]; !exists {
			l[normalized] = lbl.Value
		}
	}

	// Map service.name + service.namespace to job
	if haveServiceName {
		val := serviceName.AsString()
		if serviceNamespace, ok := resourceAttrs.Get(conventions.AttributeServiceNamespace); ok {
			val = fmt.Sprintf("%s/%s", serviceNamespace.AsString(), val)
		}
		l[model.JobLabel] = val
	}
	// Map service.instance.id to instance
	if haveInstanceID {
		l[model.InstanceLabel] = instance.AsString()
	}
	for key, value := range settings.ExternalLabels {
		// External labels have already been sanitized
		if _, alreadyExists := l[key]; alreadyExists {
			// Skip external labels if they are overridden by metric attributes
			continue
		}
		l[key] = value
	}

	for i := 0; i < len(extras); i += 2 {
		if i+1 >= len(extras) {
			break
		}
		_, found := l[extras[i]]
		if found && logOnOverwrite {
			log.Println("label " + extras[i] + " is overwritten. Check if Prometheus reserved labels are used.")
		}
		// internal labels should be maintained
		name := extras[i]
		if !(len(name) > 4 && name[:2] == "__" && name[len(name)-2:] == "__") {
			name = prometheustranslator.NormalizeLabel(name, settings.AllowUTF8)
		}
		l[name] = extras[i+1]
	}

	labels = labels[:0]
	for k, v := range l {
		labels = append(labels, prompb.Label{Name: k, Value: v})
	}

	return labels
}

// isValidAggregationTemporality checks whether an OTel metric has a valid
// aggregation temporality for conversion to a Prometheus metric.
func isValidAggregationTemporality(metric pmetric.Metric) bool {
	//exhaustive:enforce
	switch metric.Type() {
	case pmetric.MetricTypeGauge, pmetric.MetricTypeSummary:
		return true
	case pmetric.MetricTypeSum:
		return metric.Sum().AggregationTemporality() == pmetric.AggregationTemporalityCumulative
	case pmetric.MetricTypeHistogram:
		return metric.Histogram().AggregationTemporality() == pmetric.AggregationTemporalityCumulative
	case pmetric.MetricTypeExponentialHistogram:
		return metric.ExponentialHistogram().AggregationTemporality() == pmetric.AggregationTemporalityCumulative
	}
	return false
}

<<<<<<< HEAD
func (c *PrometheusConverter) addHistogramDataPoints(dataPoints pmetric.HistogramDataPointSlice,
	resource pcommon.Resource, settings Settings, baseName string) {
=======
// addHistogramDataPoints adds OTel histogram data points to the corresponding Prometheus time series
// as classical histogram samples.
//
// Note that we can't convert to native histograms, since these have exponential buckets and don't line up
// with the user defined bucket boundaries of non-exponential OTel histograms.
// However, work is under way to resolve this shortcoming through a feature called native histograms custom buckets:
// https://github.com/prometheus/prometheus/issues/13485.
func (c *PrometheusConverter) addHistogramDataPoints(ctx context.Context, dataPoints pmetric.HistogramDataPointSlice,
	resource pcommon.Resource, settings Settings, baseName string) error {
>>>>>>> 61b84e90
	for x := 0; x < dataPoints.Len(); x++ {
		if err := c.everyN.checkContext(ctx); err != nil {
			return err
		}

		pt := dataPoints.At(x)
		timestamp := convertTimeStamp(pt.Timestamp())
		baseLabels := createAttributes(resource, pt.Attributes(), settings, nil, false)

		// If the sum is unset, it indicates the _sum metric point should be
		// omitted
		if pt.HasSum() {
			// treat sum as a sample in an individual TimeSeries
			sum := &prompb.Sample{
				Value:     pt.Sum(),
				Timestamp: timestamp,
			}
			if pt.Flags().NoRecordedValue() {
				sum.Value = math.Float64frombits(value.StaleNaN)
			}

			sumlabels := createLabels(baseName+sumStr, baseLabels)
			c.addSample(sum, sumlabels)

		}

		// treat count as a sample in an individual TimeSeries
		count := &prompb.Sample{
			Value:     float64(pt.Count()),
			Timestamp: timestamp,
		}
		if pt.Flags().NoRecordedValue() {
			count.Value = math.Float64frombits(value.StaleNaN)
		}

		countlabels := createLabels(baseName+countStr, baseLabels)
		c.addSample(count, countlabels)

		// cumulative count for conversion to cumulative histogram
		var cumulativeCount uint64

		var bucketBounds []bucketBoundsData

		// process each bound, based on histograms proto definition, # of buckets = # of explicit bounds + 1
		for i := 0; i < pt.ExplicitBounds().Len() && i < pt.BucketCounts().Len(); i++ {
			if err := c.everyN.checkContext(ctx); err != nil {
				return err
			}

			bound := pt.ExplicitBounds().At(i)
			cumulativeCount += pt.BucketCounts().At(i)
			bucket := &prompb.Sample{
				Value:     float64(cumulativeCount),
				Timestamp: timestamp,
			}
			if pt.Flags().NoRecordedValue() {
				bucket.Value = math.Float64frombits(value.StaleNaN)
			}
			boundStr := strconv.FormatFloat(bound, 'f', -1, 64)
			labels := createLabels(baseName+bucketStr, baseLabels, leStr, boundStr)
			ts := c.addSample(bucket, labels)

			bucketBounds = append(bucketBounds, bucketBoundsData{ts: ts, bound: bound})
		}
		// add le=+Inf bucket
		infBucket := &prompb.Sample{
			Timestamp: timestamp,
		}
		if pt.Flags().NoRecordedValue() {
			infBucket.Value = math.Float64frombits(value.StaleNaN)
		} else {
			infBucket.Value = float64(pt.Count())
		}
		infLabels := createLabels(baseName+bucketStr, baseLabels, leStr, pInfStr)
		ts := c.addSample(infBucket, infLabels)

		bucketBounds = append(bucketBounds, bucketBoundsData{ts: ts, bound: math.Inf(1)})
		if err := c.addExemplars(ctx, pt, bucketBounds); err != nil {
			return err
		}

		startTimestamp := pt.StartTimestamp()
		if settings.ExportCreatedMetric && startTimestamp != 0 {
			labels := createLabels(baseName+createdSuffix, baseLabels)
			c.addTimeSeriesIfNeeded(labels, startTimestamp, pt.Timestamp())
		}
	}

	return nil
}

type exemplarType interface {
	pmetric.ExponentialHistogramDataPoint | pmetric.HistogramDataPoint | pmetric.NumberDataPoint
	Exemplars() pmetric.ExemplarSlice
}

func getPromExemplars[T exemplarType](ctx context.Context, everyN *everyNTimes, pt T) ([]prompb.Exemplar, error) {
	promExemplars := make([]prompb.Exemplar, 0, pt.Exemplars().Len())
	for i := 0; i < pt.Exemplars().Len(); i++ {
		if err := everyN.checkContext(ctx); err != nil {
			return nil, err
		}

		exemplar := pt.Exemplars().At(i)
		exemplarRunes := 0

		promExemplar := prompb.Exemplar{
			Timestamp: timestamp.FromTime(exemplar.Timestamp().AsTime()),
		}
		switch exemplar.ValueType() {
		case pmetric.ExemplarValueTypeInt:
			promExemplar.Value = float64(exemplar.IntValue())
		case pmetric.ExemplarValueTypeDouble:
			promExemplar.Value = exemplar.DoubleValue()
		default:
			return nil, fmt.Errorf("unsupported exemplar value type: %v", exemplar.ValueType())
		}

		if traceID := exemplar.TraceID(); !traceID.IsEmpty() {
			val := hex.EncodeToString(traceID[:])
			exemplarRunes += utf8.RuneCountInString(traceIDKey) + utf8.RuneCountInString(val)
			promLabel := prompb.Label{
				Name:  traceIDKey,
				Value: val,
			}
			promExemplar.Labels = append(promExemplar.Labels, promLabel)
		}
		if spanID := exemplar.SpanID(); !spanID.IsEmpty() {
			val := hex.EncodeToString(spanID[:])
			exemplarRunes += utf8.RuneCountInString(spanIDKey) + utf8.RuneCountInString(val)
			promLabel := prompb.Label{
				Name:  spanIDKey,
				Value: val,
			}
			promExemplar.Labels = append(promExemplar.Labels, promLabel)
		}

		attrs := exemplar.FilteredAttributes()
		labelsFromAttributes := make([]prompb.Label, 0, attrs.Len())
		attrs.Range(func(key string, value pcommon.Value) bool {
			val := value.AsString()
			exemplarRunes += utf8.RuneCountInString(key) + utf8.RuneCountInString(val)
			promLabel := prompb.Label{
				Name:  key,
				Value: val,
			}

			labelsFromAttributes = append(labelsFromAttributes, promLabel)

			return true
		})
		if exemplarRunes <= maxExemplarRunes {
			// only append filtered attributes if it does not cause exemplar
			// labels to exceed the max number of runes
			promExemplar.Labels = append(promExemplar.Labels, labelsFromAttributes...)
		}

		promExemplars = append(promExemplars, promExemplar)
	}

	return promExemplars, nil
}

// mostRecentTimestampInMetric returns the latest timestamp in a batch of metrics
func mostRecentTimestampInMetric(metric pmetric.Metric) pcommon.Timestamp {
	var ts pcommon.Timestamp
	// handle individual metric based on type
	//exhaustive:enforce
	switch metric.Type() {
	case pmetric.MetricTypeGauge:
		dataPoints := metric.Gauge().DataPoints()
		for x := 0; x < dataPoints.Len(); x++ {
			ts = max(ts, dataPoints.At(x).Timestamp())
		}
	case pmetric.MetricTypeSum:
		dataPoints := metric.Sum().DataPoints()
		for x := 0; x < dataPoints.Len(); x++ {
			ts = max(ts, dataPoints.At(x).Timestamp())
		}
	case pmetric.MetricTypeHistogram:
		dataPoints := metric.Histogram().DataPoints()
		for x := 0; x < dataPoints.Len(); x++ {
			ts = max(ts, dataPoints.At(x).Timestamp())
		}
	case pmetric.MetricTypeExponentialHistogram:
		dataPoints := metric.ExponentialHistogram().DataPoints()
		for x := 0; x < dataPoints.Len(); x++ {
			ts = max(ts, dataPoints.At(x).Timestamp())
		}
	case pmetric.MetricTypeSummary:
		dataPoints := metric.Summary().DataPoints()
		for x := 0; x < dataPoints.Len(); x++ {
			ts = max(ts, dataPoints.At(x).Timestamp())
		}
	}
	return ts
}

func (c *PrometheusConverter) addSummaryDataPoints(ctx context.Context, dataPoints pmetric.SummaryDataPointSlice, resource pcommon.Resource,
	settings Settings, baseName string) error {
	for x := 0; x < dataPoints.Len(); x++ {
		if err := c.everyN.checkContext(ctx); err != nil {
			return err
		}

		pt := dataPoints.At(x)
		timestamp := convertTimeStamp(pt.Timestamp())
		baseLabels := createAttributes(resource, pt.Attributes(), settings, nil, false)

		// treat sum as a sample in an individual TimeSeries
		sum := &prompb.Sample{
			Value:     pt.Sum(),
			Timestamp: timestamp,
		}
		if pt.Flags().NoRecordedValue() {
			sum.Value = math.Float64frombits(value.StaleNaN)
		}
		// sum and count of the summary should append suffix to baseName
		sumlabels := createLabels(baseName+sumStr, baseLabels)
		c.addSample(sum, sumlabels)

		// treat count as a sample in an individual TimeSeries
		count := &prompb.Sample{
			Value:     float64(pt.Count()),
			Timestamp: timestamp,
		}
		if pt.Flags().NoRecordedValue() {
			count.Value = math.Float64frombits(value.StaleNaN)
		}
		countlabels := createLabels(baseName+countStr, baseLabels)
		c.addSample(count, countlabels)

		// process each percentile/quantile
		for i := 0; i < pt.QuantileValues().Len(); i++ {
			qt := pt.QuantileValues().At(i)
			quantile := &prompb.Sample{
				Value:     qt.Value(),
				Timestamp: timestamp,
			}
			if pt.Flags().NoRecordedValue() {
				quantile.Value = math.Float64frombits(value.StaleNaN)
			}
			percentileStr := strconv.FormatFloat(qt.Quantile(), 'f', -1, 64)
			qtlabels := createLabels(baseName, baseLabels, quantileStr, percentileStr)
			c.addSample(quantile, qtlabels)
		}

		startTimestamp := pt.StartTimestamp()
		if settings.ExportCreatedMetric && startTimestamp != 0 {
			createdLabels := createLabels(baseName+createdSuffix, baseLabels)
			c.addTimeSeriesIfNeeded(createdLabels, startTimestamp, pt.Timestamp())
		}
	}

	return nil
}

// createLabels returns a copy of baseLabels, adding to it the pair model.MetricNameLabel=name.
// If extras are provided, corresponding label pairs are also added to the returned slice.
// If extras is uneven length, the last (unpaired) extra will be ignored.
func createLabels(name string, baseLabels []prompb.Label, extras ...string) []prompb.Label {
	extraLabelCount := len(extras) / 2
	labels := make([]prompb.Label, len(baseLabels), len(baseLabels)+extraLabelCount+1) // +1 for name
	copy(labels, baseLabels)

	n := len(extras)
	n -= n % 2
	for extrasIdx := 0; extrasIdx < n; extrasIdx += 2 {
		labels = append(labels, prompb.Label{Name: extras[extrasIdx], Value: extras[extrasIdx+1]})
	}

	labels = append(labels, prompb.Label{Name: model.MetricNameLabel, Value: name})
	return labels
}

// getOrCreateTimeSeries returns the time series corresponding to the label set if existent, and false.
// Otherwise it creates a new one and returns that, and true.
func (c *PrometheusConverter) getOrCreateTimeSeries(lbls []prompb.Label) (*prompb.TimeSeries, bool) {
	h := timeSeriesSignature(lbls)
	ts := c.unique[h]
	if ts != nil {
		if isSameMetric(ts, lbls) {
			// We already have this metric
			return ts, false
		}

		// Look for a matching conflict
		for _, cTS := range c.conflicts[h] {
			if isSameMetric(cTS, lbls) {
				// We already have this metric
				return cTS, false
			}
		}

		// New conflict
		ts = &prompb.TimeSeries{
			Labels: lbls,
		}
		c.conflicts[h] = append(c.conflicts[h], ts)
		return ts, true
	}

	// This metric is new
	ts = &prompb.TimeSeries{
		Labels: lbls,
	}
	c.unique[h] = ts
	return ts, true
}

// addTimeSeriesIfNeeded adds a corresponding time series if it doesn't already exist.
// If the time series doesn't already exist, it gets added with startTimestamp for its value and timestamp for its timestamp,
// both converted to milliseconds.
func (c *PrometheusConverter) addTimeSeriesIfNeeded(lbls []prompb.Label, startTimestamp pcommon.Timestamp, timestamp pcommon.Timestamp) {
	ts, created := c.getOrCreateTimeSeries(lbls)
	if created {
		ts.Samples = []prompb.Sample{
			{
				// convert ns to ms
				Value:     float64(convertTimeStamp(startTimestamp)),
				Timestamp: convertTimeStamp(timestamp),
			},
		}
	}
}

// addResourceTargetInfo converts the resource to the target info metric.
func addResourceTargetInfo(resource pcommon.Resource, settings Settings, timestamp pcommon.Timestamp, converter *PrometheusConverter) {
	if settings.DisableTargetInfo || timestamp == 0 {
		return
	}

	attributes := resource.Attributes()
	identifyingAttrs := []string{
		conventions.AttributeServiceNamespace,
		conventions.AttributeServiceName,
		conventions.AttributeServiceInstanceID,
	}
	nonIdentifyingAttrsCount := attributes.Len()
	for _, a := range identifyingAttrs {
		_, haveAttr := attributes.Get(a)
		if haveAttr {
			nonIdentifyingAttrsCount--
		}
	}
	if nonIdentifyingAttrsCount == 0 {
		// If we only have job + instance, then target_info isn't useful, so don't add it.
		return
	}

	name := targetMetricName
	if len(settings.Namespace) > 0 {
		name = settings.Namespace + "_" + name
	}

	settings.PromoteResourceAttributes = nil
	labels := createAttributes(resource, attributes, settings, identifyingAttrs, false, model.MetricNameLabel, name)
	haveIdentifier := false
	for _, l := range labels {
		if l.Name == model.JobLabel || l.Name == model.InstanceLabel {
			haveIdentifier = true
			break
		}
	}

	if !haveIdentifier {
		// We need at least one identifying label to generate target_info.
		return
	}

	sample := &prompb.Sample{
		Value: float64(1),
		// convert ns to ms
		Timestamp: convertTimeStamp(timestamp),
	}
	converter.addSample(sample, labels)
}

// convertTimeStamp converts OTLP timestamp in ns to timestamp in ms
func convertTimeStamp(timestamp pcommon.Timestamp) int64 {
	return int64(timestamp) / 1_000_000
}<|MERGE_RESOLUTION|>--- conflicted
+++ resolved
@@ -197,12 +197,13 @@
 		if i+1 >= len(extras) {
 			break
 		}
-		_, found := l[extras[i]]
+
+		name := extras[i]
+		_, found := l[name]
 		if found && logOnOverwrite {
-			log.Println("label " + extras[i] + " is overwritten. Check if Prometheus reserved labels are used.")
+			log.Println("label " + name + " is overwritten. Check if Prometheus reserved labels are used.")
 		}
 		// internal labels should be maintained
-		name := extras[i]
 		if !(len(name) > 4 && name[:2] == "__" && name[len(name)-2:] == "__") {
 			name = prometheustranslator.NormalizeLabel(name, settings.AllowUTF8)
 		}
@@ -234,10 +235,6 @@
 	return false
 }
 
-<<<<<<< HEAD
-func (c *PrometheusConverter) addHistogramDataPoints(dataPoints pmetric.HistogramDataPointSlice,
-	resource pcommon.Resource, settings Settings, baseName string) {
-=======
 // addHistogramDataPoints adds OTel histogram data points to the corresponding Prometheus time series
 // as classical histogram samples.
 //
@@ -247,7 +244,6 @@
 // https://github.com/prometheus/prometheus/issues/13485.
 func (c *PrometheusConverter) addHistogramDataPoints(ctx context.Context, dataPoints pmetric.HistogramDataPointSlice,
 	resource pcommon.Resource, settings Settings, baseName string) error {
->>>>>>> 61b84e90
 	for x := 0; x < dataPoints.Len(); x++ {
 		if err := c.everyN.checkContext(ctx); err != nil {
 			return err
