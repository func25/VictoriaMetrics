--- conflicted
+++ resolved
@@ -161,12 +161,7 @@
 		logger.Panicf("BUG: blockHeadersCount must be greater than 0; got %d", blockHeadersCount)
 	}
 	dstLen := len(dst)
-<<<<<<< HEAD
-	dst = slicesutil.ExtendCapacity(dst, blockHeadersCount)
-	dst = dst[:dstLen+blockHeadersCount]
-=======
 	dst = slicesutil.SetLength(dst, dstLen+blockHeadersCount)
->>>>>>> 590160dd
 	for i := 0; i < blockHeadersCount; i++ {
 		tail, err := dst[dstLen+i].UnmarshalNoCopy(src)
 		if err != nil {
