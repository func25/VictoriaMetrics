--- conflicted
+++ resolved
@@ -589,13 +589,6 @@
 	var wg sync.WaitGroup
 	concurrencyLimiterCh := make(chan struct{}, cgroup.AvailableCPUs())
 	for ptName := range ptNames {
-<<<<<<< HEAD
-		smallPartsPath := filepath.Join(smallPartitionsPath, ptName)
-		bigPartsPath := filepath.Join(bigPartitionsPath, ptName)
-		indexDBPartsPath := filepath.Join(indexDBPath, ptName)
-		pt := mustOpenPartition(smallPartsPath, bigPartsPath, indexDBPartsPath, s)
-		pts = append(pts, pt)
-=======
 		wg.Add(1)
 		concurrencyLimiterCh <- struct{}{}
 		go func(ptName string) {
@@ -606,13 +599,13 @@
 
 			smallPartsPath := filepath.Join(smallPartitionsPath, ptName)
 			bigPartsPath := filepath.Join(bigPartitionsPath, ptName)
-			pt := mustOpenPartition(smallPartsPath, bigPartsPath, s)
+			indexDBPartsPath := filepath.Join(indexDBPath, ptName)
+			pt := mustOpenPartition(smallPartsPath, bigPartsPath, indexDBPartsPath, s)
 
 			ptsLock.Lock()
 			pts = append(pts, pt)
 			ptsLock.Unlock()
 		}(ptName)
->>>>>>> de144899
 	}
 	wg.Wait()
 
